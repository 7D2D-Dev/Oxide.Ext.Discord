using System;
using System.Collections.Concurrent;
using Oxide.Core.Libraries.Covalence;
using Oxide.Core.Plugins;
using Oxide.Ext.Discord.Callbacks.Templates;
using Oxide.Ext.Discord.Entities.Interactions;
using Oxide.Ext.Discord.Extensions;
using Oxide.Ext.Discord.Interfaces.Promises;
using Oxide.Ext.Discord.Libraries.Locale;
using Oxide.Ext.Discord.Libraries.Templates.Messages;
using Oxide.Ext.Discord.Logging;
using Oxide.Ext.Discord.Plugins;
using Oxide.Ext.Discord.Promises;

namespace Oxide.Ext.Discord.Libraries.Templates
{
    /// <summary>
    /// Library for Discord Message templates
    /// </summary>
    public abstract class BaseMessageTemplateLibrary<TTemplate> : BaseTemplateLibrary<TTemplate>
        where TTemplate : class, new()
    {
        private readonly ConcurrentDictionary<TemplateId, TTemplate> _templateCache = new ConcurrentDictionary<TemplateId, TTemplate>();

        internal BaseMessageTemplateLibrary(TemplateType type, ILogger logger) : base(type, logger) { }

        /// <summary>
        /// Registers a global message template
        /// Global Message templates cannot be localized
        /// </summary>
        /// <param name="plugin">Plugin the template is for</param>
        /// <param name="templateName">Unique name of the template</param>
        /// <param name="template">Template to register</param>
        /// <param name="version">Version of the template</param>
        /// <param name="minVersion">Min supported version for this template</param>
        /// <exception cref="ArgumentNullException"></exception>
        public IPromise RegisterGlobalTemplateAsync(Plugin plugin, string templateName, TTemplate template, TemplateVersion version, TemplateVersion minVersion)
        {
            if (plugin == null) throw new ArgumentNullException(nameof(plugin));
            if (string.IsNullOrEmpty(templateName)) throw new ArgumentNullException(nameof(templateName));
            if (template == null) throw new ArgumentNullException(nameof(template));

            IPendingPromise promise = Promise.Create();
            
            TemplateId id = TemplateId.CreateGlobal(plugin, templateName);
            RegisterTemplateCallback<TTemplate>.Start(this, id, template, version, minVersion, promise);
            return promise;
        }

        /// <summary>
        /// Registers a message template with the given name and language
        /// </summary>
        /// <param name="plugin">Plugin the <see cref="DiscordMessageTemplate"/> is for</param>
        /// <param name="templateName">Name of the <see cref="DiscordMessageTemplate"/></param>
        /// <param name="template">Template to be registered</param>
        /// <param name="version">Version of the template</param>
        /// <param name="minVersion">
        /// The minimum supported template version.<br/>
        /// If an existing template exists and it's version is >=  the minimum supported version then we will use that template.<br/>
        /// If an existing template exists and it's version is &lt; the min supported version. The existing version is backed up and a new template is created 
        /// </param>
        /// <param name="language">Language for the template</param>
        /// <exception cref="ArgumentNullException"></exception>
        public IPromise RegisterLocalizedTemplateAsync(Plugin plugin, string templateName, TTemplate template, TemplateVersion version, TemplateVersion minVersion, string language = DiscordLocales.DefaultServerLanguage)
        {
            if (plugin == null) throw new ArgumentNullException(nameof(plugin));
            if (string.IsNullOrEmpty(templateName)) throw new ArgumentNullException(nameof(templateName));
            if (template == null) throw new ArgumentNullException(nameof(template));
            
            IPendingPromise promise = Promise.Create();

            TemplateId id = TemplateId.CreateLocalized(plugin, templateName, ServerLocale.Parse(language));
            RegisterTemplateCallback<TTemplate>.Start(this, id, template, version, minVersion, promise);
            return promise;
        }

        /// <summary>
        /// Returns a global message template for the plugin with the given name
        /// </summary>
        /// <param name="plugin">Plugin the template is for</param>
        /// <param name="templateName">Name of the template</param>
        /// <returns><see cref="DiscordMessageTemplate"/></returns>
        /// <exception cref="ArgumentNullException"></exception>
        public TTemplate GetGlobalTemplate(Plugin plugin, string templateName) => HandleGetLocalizedTemplate(TemplateId.CreateGlobal(plugin, templateName), null);
        
        /// <summary>
        /// Returns a message template for a given <see cref="IPlayer"/> player
        /// </summary>
        /// <param name="plugin">Plugin the template is for</param>
        /// <param name="templateName">Name of the template</param>
        /// <param name="player">IPlayer for the template</param>
        /// <returns></returns>
        /// <exception cref="ArgumentNullException">Thrown if Plugin is null or name / language is null or empty</exception>
        public TTemplate GetPlayerTemplate(Plugin plugin, string templateName, IPlayer player) => GetPlayerTemplate(plugin, templateName, player?.Id);
        
        /// <summary>
        /// Returns a message template for a given <see cref="IPlayer"/> player
        /// </summary>
        /// <param name="plugin">Plugin the template is for</param>
        /// <param name="templateName">Name of the template</param>
        /// <param name="playerId">Player ID for the template</param>
        /// <returns></returns>
        /// <exception cref="ArgumentNullException">Thrown if Plugin is null or name / language is null or empty</exception>
        public TTemplate GetPlayerTemplate(Plugin plugin, string templateName, string playerId) => HandleGetLocalizedTemplate(TemplateId.CreatePlayer(plugin, templateName, playerId), null);

        /// <summary>
        /// Returns a message template for a given language
        /// </summary>
        /// <param name="plugin">Plugin the template is for</param>
        /// <param name="templateName">Name of the template</param>
        /// <param name="language">Oxide language of the template</param>
        /// <returns></returns>
        /// <exception cref="ArgumentNullException">Thrown if Plugin is null or name / language is null or empty</exception>
        public TTemplate GetLocalizedTemplate(Plugin plugin, string templateName, string language = DiscordLocales.DefaultServerLanguage) => HandleGetLocalizedTemplate(TemplateId.CreateLocalized(plugin, templateName, ServerLocale.Parse(language)), null);

        /// <summary>
        /// Returns a message template for a given language
        /// </summary>
        /// <param name="plugin">Plugin the template is for</param>
        /// <param name="templateName">Name of the template</param>
        /// <param name="interaction">Interaction to get the template for</param>
        /// <returns></returns>
        /// <exception cref="ArgumentNullException">Thrown if Plugin is null or name / language is null or empty</exception>
        public TTemplate GetLocalizedTemplate(Plugin plugin, string templateName, DiscordInteraction interaction) => HandleGetLocalizedTemplate(TemplateId.CreateInteraction(plugin, templateName, interaction), interaction);

        internal TTemplate HandleGetLocalizedTemplate(TemplateId id, DiscordInteraction interaction)
        {
            TTemplate cachedTemplate = LoadFromCache(id);
            if (cachedTemplate != null)
            {
                return cachedTemplate;
            }
            
            DiscordTemplate<TTemplate> template;
            if (interaction != null)
            {
                IPlayer player = interaction.User.Player;
                template = LoadTemplate(id)
                           ?? (player != null ? LoadTemplate(id, DiscordLocales.Instance.GetPlayerLanguage(player)) : null)
                           ?? (interaction.GuildLocale.HasValue ? LoadTemplate(id, interaction.GuildLocale.Value.GetServerLocale()) : null)
                           ?? LoadTemplate(id, DiscordLocales.Instance.ServerLanguage)
                           ?? LoadTemplate(id, ServerLocale.Default);
            }
            else if (!id.IsGlobal)
            {
                template = LoadTemplate(id)
                           ?? LoadTemplate(id, DiscordLocales.Instance.ServerLanguage)
                           ?? LoadTemplate(id, ServerLocale.Default);
            }
            else
            {
                template = LoadTemplate(id);
            }

            if (template == null)
            {
                Logger.Error("Plugin {0} is using the {1} Template API but message template name '{2}' is not registered", id.GetPluginName(), this.GetType().Name, id.TemplateName);
                return new TTemplate();
            }
            
            SetCache(id, template.Template);

            return template.Template;
        }

        private TTemplate LoadFromCache(TemplateId id) => _templateCache.TryGetValue(id, out TTemplate template) ? template : null;

        private void SetCache(TemplateId id, TTemplate template)
        {
            _templateCache[id] = template;
        }

        internal override void OnTemplateRegistered(TemplateId id, TTemplate template)
        {
            SetCache(id, template);
        }
<<<<<<< HEAD
        
        ///<inheritdoc/>
        protected override void OnPluginLoaded(PluginData data) { }
=======
>>>>>>> e3f25275

        ///<inheritdoc/>
        protected override void OnPluginUnloaded(Plugin plugin)
        {
            base.OnPluginUnloaded(plugin);
            PluginId pluginId = plugin.Id();
            _templateCache.RemoveAll(t => t.PluginId == pluginId);
        }
    }
}<|MERGE_RESOLUTION|>--- conflicted
+++ resolved
@@ -174,12 +174,6 @@
         {
             SetCache(id, template);
         }
-<<<<<<< HEAD
-        
-        ///<inheritdoc/>
-        protected override void OnPluginLoaded(PluginData data) { }
-=======
->>>>>>> e3f25275
 
         ///<inheritdoc/>
         protected override void OnPluginUnloaded(Plugin plugin)
