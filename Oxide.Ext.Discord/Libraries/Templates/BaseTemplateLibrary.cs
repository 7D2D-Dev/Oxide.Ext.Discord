using System;
using System.Collections.Concurrent;
using System.Collections.Generic;
using System.IO;
using Newtonsoft.Json;
using Oxide.Core;
using Oxide.Core.Plugins;
using Oxide.Ext.Discord.Cache;
using Oxide.Ext.Discord.Exceptions.Libraries;
using Oxide.Ext.Discord.Extensions;
using Oxide.Ext.Discord.Interfaces.Promises;
using Oxide.Ext.Discord.Json;
using Oxide.Ext.Discord.Libraries.Locale;
using Oxide.Ext.Discord.Logging;
using Oxide.Ext.Discord.Plugins;
using Oxide.Ext.Discord.Types;

namespace Oxide.Ext.Discord.Libraries.Templates
{
    /// <summary>
    /// Oxide Library for Discord Templates
    /// </summary>
    public abstract class BaseTemplateLibrary<TTemplate> : BaseDiscordLibrary where TTemplate : class
    {
        /// <summary>
        /// Logger for the <see cref="BaseTemplateLibrary{TTemplate}"/>
        /// </summary>
        protected readonly ILogger Logger;
        
        /// <summary>
        /// Root Directory for the library
        /// </summary>
        private readonly string _rootDirectory;

        /// <summary>
        /// Template Type Directory
        /// </summary>
        private readonly string _templateTypeDirectory;
        
        /// <summary>
        /// The template type of this template library
        /// </summary>
        protected readonly TemplateType TemplateType;

        private readonly DiscordConcurrentSet<TemplateId> _registeredTemplates = new DiscordConcurrentSet<TemplateId>();
        private readonly ConcurrentDictionary<PluginId, string> _pluginTemplatePath = new ConcurrentDictionary<PluginId, string>();

        /// <summary>
        /// Constructor
        /// </summary>
        /// <param name="type">The template type of this library</param>
        /// <param name="logger"></param>
        protected BaseTemplateLibrary(TemplateType type, ILogger logger)
        {
            _rootDirectory = Path.Combine(Interface.Oxide.InstanceDirectory, "discord");
            Logger = logger;
            TemplateType = type;
            _templateTypeDirectory = EnumCache<TemplateType>.Instance.ToLower(TemplateType);

            if (!Directory.Exists(_rootDirectory))
            {
                Directory.CreateDirectory(_rootDirectory);
            }
        }
        
        internal void HandleRegisterTemplate(TemplateId id, TTemplate template, TemplateVersion version, TemplateVersion minVersion, IPendingPromise promise)
        {
            if (version < minVersion)
            {
                Logger.Error("Failed to register for plugin: {0} Name: {1} Language: {2} because the template version {3} is less than the min supported version {4}", id.GetPluginName(), id.TemplateName, id.GetLanguageName(), version, minVersion);
                return;
            }
            
            if (!_registeredTemplates.Add(id))
            {
                Logger.Warning("Trying to register template multiple times. Type: {0} {1}", TemplateType, id);
            }

            DiscordTemplate<TTemplate> registeringTemplate = new DiscordTemplate<TTemplate>(template, version);
            string path = GetTemplatePath(id);
            if (File.Exists(path))
            {
                DiscordTemplate<TTemplate> existingTemplate = LoadTemplate(id);
                if (existingTemplate != null)
                {
                    if (existingTemplate.Version < minVersion)
                    {
                        BackupTemplateFiles(id, minVersion);
                        CreateFile(path, registeringTemplate);
                        OnTemplateRegistered(id, template);
                    }
                    else
                    {
                        OnTemplateRegistered(id, existingTemplate.Template);
                    }
                }
            }
            else
            {
                CreateFile(path, registeringTemplate);
                OnTemplateRegistered(id, template);
            }
            
            promise.Resolve();
        }
        
        internal void HandleBulkRegisterTemplate(TemplateId id, List<BulkTemplateRegistration<TTemplate>> templates, TemplateVersion minVersion, IPendingPromise promise)
        {
            foreach (BulkTemplateRegistration<TTemplate> registration in templates)
            {
                HandleRegisterTemplate(id.WithLanguage(ServerLocale.Parse(registration.Language)), registration.Template, registration.Version, minVersion, null);
            }
            
            promise.Resolve();
        }

        internal DiscordTemplate<TTemplate> LoadTemplate(TemplateId id)
        {
            string path = GetTemplatePath(id);
            if (!File.Exists(path))
            {
                return null;
            }

            try
            {
                string json = File.ReadAllText(path);
                return JsonConvert.DeserializeObject<DiscordTemplate<TTemplate>>(json, JsonSettings.Indented);
            }
            catch (Exception ex)
            {
                Logger.Exception("Failed to load template from file: {0} Path: {1}", id.ToString(), path.Substring(Interface.Oxide.RootDirectory.Length), ex);
                return null;
            }
        }

        internal DiscordTemplate<TTemplate> LoadTemplate(TemplateId id, ServerLocale language)
        {
            return LoadTemplate(id.WithLanguage(language));
        }

        private void CreateFile(string path, DiscordTemplate<TTemplate> template)
        {
            string dir = Path.GetDirectoryName(path);
            if (!string.IsNullOrEmpty(dir) && !Directory.Exists(dir))
            {
                Directory.CreateDirectory(dir);
            }

            string json = JsonConvert.SerializeObject(template, JsonSettings.Indented);
            File.WriteAllText(path, json);
        }

        private void BackupTemplateFiles(TemplateId id, TemplateVersion minVersion)
        {
            if (id.IsGlobal)
            {
                BackupTemplate(minVersion, id);
                return;
            }

            string path = GetTemplateFolder(id.PluginId);
            if (Logger.IsLogging(DiscordLogLevel.Debug))
            {
                Logger.Debug("Backup Template files for: {0} Path: {1}", id.ToString(), path);
            }
            
            foreach (string dir in Directory.EnumerateDirectories(path))
            {
                ServerLocale lang = ServerLocale.Parse(Path.GetFileName(dir));
                Logger.Debug("Processing Directory: {0} Lang: {1}", dir, lang);
                BackupTemplate(minVersion, id.WithLanguage(lang));
            }
        }
        
        private void BackupTemplate(TemplateVersion minVersion, TemplateId langId)
        {
            string oldPath = GetTemplatePath(langId);
            if (!File.Exists(oldPath))
            {
                return;
            }

            DiscordTemplate<TTemplate> template = LoadTemplate(langId);
            if (template == null)
            {
                return;
            }

            if (template.Version >= minVersion)
            {
                return;
            }

            string newPath = GetRenamePath(oldPath, template.Version);
            if (File.Exists(newPath))
            {
                File.Delete(newPath);
            }

            File.Move(oldPath, newPath);
        }

        /// <summary>
        /// Returns the template folder for a given plugin
        /// </summary>
        /// <param name="plugin">Plugin Name the template is for</param>
        /// <returns></returns>
        protected string GetTemplateFolder(PluginId plugin)
        {
            if (!_pluginTemplatePath.TryGetValue(plugin, out string path))
            {
                path = Path.Combine(_rootDirectory, plugin.PluginName(), _templateTypeDirectory);
                _pluginTemplatePath[plugin] = path;
            }

            return path;
        }

        internal virtual string GetTemplatePath(TemplateId id)
        {
            DiscordTemplateException.ThrowIfInvalidTemplateName(id.TemplateName, TemplateType);

            if (id.IsGlobal)
            {
                return Path.Combine(GetTemplateFolder(id.PluginId), $"{id.TemplateName}.json");
            }
            
            return Path.Combine(GetTemplateFolder(id.PluginId), id.Language.Id, $"{id.TemplateName}.json");
        }

        private string GetRenamePath(string path, TemplateVersion version)
        {
            if (string.IsNullOrEmpty(path)) throw new ArgumentNullException(nameof(path));
            return Path.Combine(Path.GetDirectoryName(path) ?? string.Empty, $"{Path.GetFileNameWithoutExtension(path)}.{version}.json");
        }

        internal virtual void OnTemplateRegistered(TemplateId id, TTemplate template) { }

        ///<inheritdoc/>
<<<<<<< HEAD
        protected override void OnPluginLoaded(PluginData data) { }
        
=======
        protected override void OnPluginLoaded(Plugin plugin) { }

>>>>>>> e3f25275
        ///<inheritdoc/>
        protected override void OnPluginUnloaded(Plugin plugin)
        {
            PluginId id = plugin.Id();
            _registeredTemplates.RemoveWhere(t => t.PluginId == id);
            _pluginTemplatePath.TryRemove(id, out string _);
        }
    }
}<|MERGE_RESOLUTION|>--- conflicted
+++ resolved
@@ -238,13 +238,8 @@
         internal virtual void OnTemplateRegistered(TemplateId id, TTemplate template) { }
 
         ///<inheritdoc/>
-<<<<<<< HEAD
         protected override void OnPluginLoaded(PluginData data) { }
         
-=======
-        protected override void OnPluginLoaded(Plugin plugin) { }
-
->>>>>>> e3f25275
         ///<inheritdoc/>
         protected override void OnPluginUnloaded(Plugin plugin)
         {
