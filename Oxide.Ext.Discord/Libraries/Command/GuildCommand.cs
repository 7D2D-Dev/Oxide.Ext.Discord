--- conflicted
+++ resolved
@@ -23,21 +23,18 @@
             {
                 return false;
             }
-
-<<<<<<< HEAD
-            if (_allowedChannels == null || _allowedChannels.Count == 0 || _allowedChannels.Contains(channel.Id))
-=======
+            
             if (channel == null)
->>>>>>> 7dddff74
             {
                 return true;
             }
 
-<<<<<<< HEAD
+            if (_allowedChannels == null || _allowedChannels.Count == 0 || _allowedChannels.Contains(channel.Id))
+            {
+                return true;
+            }
+
             if (channel.ParentId.HasValue && _allowedChannels.Contains(channel.ParentId.Value))
-=======
-            if (_allowedChannels == null || _allowedChannels.Count == 0 || _allowedChannels.Contains(channel.Id))
->>>>>>> 7dddff74
             {
                 return true;
             }
@@ -45,20 +42,11 @@
             return false;
         }
 
-<<<<<<< HEAD
         public override void LogDebug(DebugLogger logger)
         {
             logger.AppendField("Name", Name);
             logger.AppendField("Plugin", Plugin.FullName());
             logger.AppendField("Type", "Guild Command");
-=======
-            if (channel.ParentId.HasValue && _allowedChannels.Contains(channel.ParentId.Value))
-            {
-                return true;
-            }
-            
-            return false;
->>>>>>> 7dddff74
         }
     }
 }