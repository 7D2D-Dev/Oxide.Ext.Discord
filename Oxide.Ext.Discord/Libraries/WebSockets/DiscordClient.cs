--- conflicted
+++ resolved
@@ -1,104 +1,93 @@
-using Oxide.Core;
-using Newtonsoft.Json;
-using WebSocketSharp;
-using System.Net;
-using Newtonsoft.Json.Linq;
-using Oxide.Ext.Discord.Libraries.DiscordObjects;
-using System.Collections.Generic;
-using Oxide.Ext.Discord.Libraries.SocketObjects;
-
-namespace Oxide.Ext.Discord.Libraries.WebSockets
-{
-    public class DiscordClient
-    {
-        public WebSocket socket;
-        private static string BaseURLTemplate = "https://discordapp.com/api/channels/{{ChannelID}}/messages";
-        public WebClient client = new WebClient();
-        public Server server;
-        public Core.Libraries.Timer timer = Interface.Oxide.GetLibrary<Core.Libraries.Timer>("Timer");
-        public string WSSURL = "starter_url";
-        public int lastS = 0;
-        public SocketHandler handler;
-        public DiscordClient(bool connectAuto = true)
-        {
-            if (Discord.settings.ApiToken == "change-me-please")
-            {
-                Interface.Oxide.LogWarning("[Discord Ext] Please change the API KEY before using this extension!");
-                Interface.Oxide.CallHook("DiscordSocket_APIKeyException");
-            }
-            if (Connect())
-            {
-                if (connectAuto)
-                    if (Interface.Oxide.CallHook("DiscordSocket_SocketConnecting", WSSURL) != null) return;
-                    else CreateSocket();
-                else Interface.Oxide.CallHook("DiscordSocket_SocketReady", WSSURL, this);
-            } else
-            {
-                Interface.Oxide.LogWarning("[Discord Ext] There was an error grabbing the connection url.");
-                Interface.Oxide.CallHook("DiscordSocket_SocketUrlError");
-            }
-        }
-        public void SendMessage(string id, string text)
-        {
-            string payloadJson = JsonConvert.SerializeObject(new DiscordPayload()
-            {
-                MessageText = text
-            });
-
-<<<<<<< HEAD
-            socket = new WebSocket(WSSURL + "?v=5&encoding=json");
-            handler = new SocketHandler(this);
-            socket.OnOpen += handler.SocketOpened;
-            socket.OnClose += handler.SocketClosed;
-            socket.OnError += handler.SocketErrored;
-            socket.OnMessage += handler.SocketMessage;
-            //socket.Connect();
-        }
-=======
-            Dictionary<string, string> headers = new Dictionary<string, string>();
-            headers.Add("Authorization", string.Format("Bot {0}", Discord.settings.ApiToken));
-            headers.Add("Content-Type", "application/json");
->>>>>>> 0df8632d
-
-            string url = BaseURLTemplate.Replace("{{ChannelID}}", id);
-            Interface.Oxide.GetLibrary<Oxide.Core.Libraries.WebRequests>().EnqueuePost(url, payloadJson, (code, response) =>
-            {
-                if(code != 200)
-                    Interface.Oxide.LogWarning($"[Discord Ext] There was an error with the discord API: {code} : {response}");
-            }, null, headers);
-        }
-        public bool IsAlive() => socket.IsAlive;
-        public void Disconnect()
-        {
-            if(socket.IsAlive) socket.Close();
-            WSSURL = "starter_url";
-            lastS = 0;
-        }
-        public bool Connect() => GetURL();
-        private bool GetURL()
-        {
-            JObject data = null;
-            try
-            {
-                data = JObject.Parse(client.DownloadString("https://discordapp.com/api/gateway"));
-                WSSURL = data.GetValue("url").ToString();
-                return true;
-            } catch (WebException ex)
-            {
-                Interface.Oxide.LogWarning("There was an error asking discord for the wss connection string: "+ex.StackTrace);
-                return false;
-            }
-        }
-        public void CreateSocket()
-        {
-            if (WSSURL == "starter_url") return;
-            socket = new WebSocket(WSSURL + "?v=5&encoding=json");
-            handler = new SocketHandler(this);
-            socket.OnOpen += handler.SocketOpened;
-            socket.OnClose += handler.SocketClosed;
-            socket.OnError += handler.SocketErrored;
-            socket.OnMessage += handler.SocketMessage;
-            socket.Connect();
-        }
-    }
-}
+using Oxide.Core;
+using Newtonsoft.Json;
+using WebSocketSharp;
+using System.Net;
+using Newtonsoft.Json.Linq;
+using Oxide.Ext.Discord.Libraries.DiscordObjects;
+using System.Collections.Generic;
+using Oxide.Ext.Discord.Libraries.SocketObjects;
+
+namespace Oxide.Ext.Discord.Libraries.WebSockets
+{
+    public class DiscordClient
+    {
+        public WebSocket socket;
+        private static string BaseURLTemplate = "https://discordapp.com/api/channels/{{ChannelID}}/messages";
+        public WebClient client = new WebClient();
+        public Server server;
+        public Core.Libraries.Timer timer = Interface.Oxide.GetLibrary<Core.Libraries.Timer>("Timer");
+        public string WSSURL = "starter_url";
+        public int lastS = 0;
+        public SocketHandler handler;
+        public DiscordClient(bool connectAuto = true)
+        {
+            if (Discord.settings.ApiToken == "change-me-please")
+            {
+                Interface.Oxide.LogWarning("[Discord Ext] Please change the API KEY before using this extension!");
+                Interface.Oxide.CallHook("DiscordSocket_APIKeyException");
+            }
+            if (Connect())
+            {
+                if (connectAuto)
+                    if (Interface.Oxide.CallHook("DiscordSocket_SocketConnecting", WSSURL) != null) return;
+                    else CreateSocket();
+                else Interface.Oxide.CallHook("DiscordSocket_SocketReady", WSSURL, this);
+            } else
+            {
+                Interface.Oxide.LogWarning("[Discord Ext] There was an error grabbing the connection url.");
+                Interface.Oxide.CallHook("DiscordSocket_SocketUrlError");
+            }
+        }
+        public void SendMessage(string id, string text)
+        {
+            string payloadJson = JsonConvert.SerializeObject(new DiscordPayload()
+            {
+                MessageText = text
+            });
+
+            Dictionary<string, string> headers = new Dictionary<string, string>();
+            headers.Add("Authorization", string.Format("Bot {0}", Discord.settings.ApiToken));
+            headers.Add("Content-Type", "application/json");
+
+            string url = BaseURLTemplate.Replace("{{ChannelID}}", id);
+            Interface.Oxide.GetLibrary<Oxide.Core.Libraries.WebRequests>().EnqueuePost(url, payloadJson, (code, response) =>
+            {
+                if(code != 200)
+                    Interface.Oxide.LogWarning($"[Discord Ext] There was an error with the discord API: {code} : {response}");
+            }, null, headers);
+        }
+        public bool IsAlive() => socket.IsAlive;
+        public void Disconnect()
+        {
+            if(socket.IsAlive) socket.Close();
+            WSSURL = "starter_url";
+            lastS = 0;
+        }
+        public bool Connect() => GetURL();
+        private bool GetURL()
+        {
+            JObject data = null;
+            try
+            {
+                data = JObject.Parse(client.DownloadString("https://discordapp.com/api/gateway"));
+                WSSURL = data.GetValue("url").ToString();
+                return true;
+            } catch (WebException ex)
+            {
+                Interface.Oxide.LogWarning("There was an error asking discord for the wss connection string: "+ex.StackTrace);
+                return false;
+            }
+        }
+        public void CreateSocket()
+        {
+            if (WSSURL == "starter_url") return;
+            socket = new WebSocket(WSSURL + "?v=5&encoding=json");
+            handler = new SocketHandler(this);
+            socket.OnOpen += handler.SocketOpened;
+            socket.OnClose += handler.SocketClosed;
+            socket.OnError += handler.SocketErrored;
+            socket.OnMessage += handler.SocketMessage;
+            socket.Connect();
+        }
+    }
+}