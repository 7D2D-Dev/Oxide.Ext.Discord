using System;
using System.Collections.Generic;
using System.Linq;
using System.Reflection;
using Oxide.Core;
using Oxide.Core.Plugins;
using Oxide.Ext.Discord.Attributes;
<<<<<<< HEAD
using Oxide.Ext.Discord.Entities;
using Oxide.Ext.Discord.Entities.Channels;
=======
>>>>>>> 4966f6b2
using Oxide.Ext.Discord.Entities.Gatway;
using Oxide.Ext.Discord.Logging;
using Oxide.Plugins;

namespace Oxide.Ext.Discord
{
    public class DiscordClient
    {
<<<<<<< HEAD
        public List<Plugin> Plugins { get; private set; } = new List<Plugin>();

        public RestHandler REST { get; private set; }

        public DiscordSettings Settings { get; set; } = new DiscordSettings();

        public Hash<Snowflake, Guild> DiscordServers { get; set; } = new Hash<Snowflake, Guild>();
        public Hash<Snowflake, Channel> DMs { get; } = new  Hash<Snowflake, Channel>();
=======
        internal static Hash<string, DiscordClient> Clients { get; } = new Hash<string, DiscordClient>();
        
        public Plugin Owner { get; }
        public List<Plugin> RegisteredForHooks { get; } = new List<Plugin>();
        public BotClient Bot { get; private set; }
        public DiscordSettings Settings { get; private set; } = new DiscordSettings();
>>>>>>> 4966f6b2
        
        private ILogger _logger;

        public DiscordClient(Plugin plugin)
        {
            Owner = plugin;
        }
        
        public void Connect(string apiKey, BotIntents intents)
        {
            DiscordSettings settings = new DiscordSettings
            {
                ApiToken = apiKey,
                LogLevel = LogLevel.Warning,
                Intents = intents
            };
            
            Connect(settings);
        }
        
        public void Connect(DiscordSettings settings)
        {
            Settings = settings ?? throw new ArgumentNullException(nameof(settings));
            _logger = new Logger(settings.LogLevel);
            
            if (string.IsNullOrEmpty(Settings.ApiToken))
            {
                _logger.Error("API Token is null or empty!");
                return;
            }

            if (!string.IsNullOrEmpty(DiscordExtension.TestVersion))
            {
                _logger.Warning($"Using Discord Test Version: {DiscordExtension.GetExtensionVersion}");
            }
            
            _logger.Debug($"{nameof(DiscordClient)}.{nameof(Connect)} GetOrCreate bot for {Owner.Name}");

            Bot = BotClient.GetOrCreate(this);

            RegisterPluginForHooks(Owner);
            CallHook("DiscordSocket_Initialized");
        }
        
        public void Disconnect()
        {
            Bot?.RemoveClient(this);
        }

        public void RegisterPluginForHooks(Plugin plugin)
        {
            RegisteredForHooks.RemoveAll(p => p.Name == plugin.Name);
            RegisteredForHooks.Add(plugin);
        }

        public void CloseClient()
        {
            Bot.RemoveClient(this);
        }

        public void CallHook(string hookName, params object[] args)
        {
            //Run from next tick so we can be sure it's ran on the main thread.
            Interface.Oxide.NextTick(() =>
            {
                foreach (Plugin plugin in RegisteredForHooks)
                {
                    plugin.CallHook(hookName, args);
                }
            });
        }

       internal static void OnPluginAdded(Plugin plugin)
        {
            foreach (FieldInfo field in plugin.GetType().GetFields(BindingFlags.Public | BindingFlags.NonPublic | BindingFlags.Instance | BindingFlags.Static))
            {
                if (field.GetCustomAttributes(typeof(DiscordClientAttribute), true).Any())
                {
                    DiscordClient client = Clients[plugin.Name];
                    if (client == null)
                    {
                        DiscordExtension.GlobalLogger.Debug($"{nameof(DiscordClient)}.{nameof(OnPluginAdded)} Creating DiscordClient for plugin {plugin.Name}");
                        client = new DiscordClient(plugin);
                        Clients[plugin.Name] = client;
                    }
                    
                    field.SetValue(plugin, client);
                    break;
                }
            }
        }

        internal static void OnPluginRemoved(Plugin plugin)
        {
            DiscordClient client = Clients[plugin.Name];
            if (client?.Settings == null)
            {
                return;
            }

            if (!client.Settings.CloseOnUnload)
            {
                return;
            }
            
            CloseClient(client);
        }

        internal static void CloseClient(DiscordClient client)
        {
            if (client != null)
            {
                client.Disconnect();
                DiscordExtension.GlobalLogger.Debug($"{nameof(DiscordClient)}.{nameof(CloseClient)} Closing DiscordClient for plugin {client.Owner.Name}");
                foreach (FieldInfo field in client.Owner.GetType().GetFields(BindingFlags.Public | BindingFlags.NonPublic | BindingFlags.Instance | BindingFlags.Static))
                {
                    if (field.GetCustomAttributes(typeof(DiscordClientAttribute), true).Any())
                    {
                        field.SetValue(client.Owner, null);
                        break;
                    }
                }

                Clients.Remove(client.Owner.Name);
            }
<<<<<<< HEAD
            
            HeartbeatACK = false;
            
            _webSocket.Send(SendOpCode.Heartbeat, Sequence);

            _lastHeartbeat = Time.TimeSinceEpoch();

            this.CallHook("DiscordSocket_HeartbeatSent");

            _logger.LogDebug($"Heartbeat sent - {_timer.Interval}ms interval.");
        }
        
        public void RequestGuildMembers(Snowflake guildId, string query = "", int limit = 0, bool? presences = null, List<Snowflake> userIds = null, string nonce = null)
        {
            var requestGuildMembers = new GuildMembersRequest
            {
                GuildId = guildId,
                Query = query,
                Limit = limit,
                Presences = presences,
                UserIds = userIds,
                Nonce = nonce
            };

            _webSocket.Send(SendOpCode.RequestGuildMembers, requestGuildMembers);
        }

        public void RequestGuildMembers(Guild guild, string query = "", int limit = 0, bool? presences = null, List<string> userIds = null, string nonce = null)
        {
            RequestGuildMembers(guild.Id, query, limit);
        }

        public void UpdateVoiceState(Snowflake guildId, Snowflake channelId, bool selfDeaf, bool selfMute)
        {
            var voiceState = new VoiceStateUpdate()
            {
                ChannelId = channelId,
                GuildId = guildId,
                SelfDeaf = selfDeaf,
                SelfMute = selfMute
            };
            
            _webSocket.Send(SendOpCode.VoiceStateUpdate, voiceState);
        }

        public void UpdateStatus(StatusUpdate statusUpdate)
        {
            _webSocket.Send(SendOpCode.StatusUpdate, statusUpdate);
        }

        public Guild GetGuild(Snowflake id)
        {
            return DiscordServers[id];
        }

        public void AddGuild(Guild guild)
        {
            DiscordServers[guild.Id] = guild;
=======
>>>>>>> 4966f6b2
        }
    }
}<|MERGE_RESOLUTION|>--- conflicted
+++ resolved
@@ -5,11 +5,6 @@
 using Oxide.Core;
 using Oxide.Core.Plugins;
 using Oxide.Ext.Discord.Attributes;
-<<<<<<< HEAD
-using Oxide.Ext.Discord.Entities;
-using Oxide.Ext.Discord.Entities.Channels;
-=======
->>>>>>> 4966f6b2
 using Oxide.Ext.Discord.Entities.Gatway;
 using Oxide.Ext.Discord.Logging;
 using Oxide.Plugins;
@@ -18,23 +13,12 @@
 {
     public class DiscordClient
     {
-<<<<<<< HEAD
-        public List<Plugin> Plugins { get; private set; } = new List<Plugin>();
-
-        public RestHandler REST { get; private set; }
-
-        public DiscordSettings Settings { get; set; } = new DiscordSettings();
-
-        public Hash<Snowflake, Guild> DiscordServers { get; set; } = new Hash<Snowflake, Guild>();
-        public Hash<Snowflake, Channel> DMs { get; } = new  Hash<Snowflake, Channel>();
-=======
         internal static Hash<string, DiscordClient> Clients { get; } = new Hash<string, DiscordClient>();
         
         public Plugin Owner { get; }
         public List<Plugin> RegisteredForHooks { get; } = new List<Plugin>();
         public BotClient Bot { get; private set; }
         public DiscordSettings Settings { get; private set; } = new DiscordSettings();
->>>>>>> 4966f6b2
         
         private ILogger _logger;
 
@@ -160,67 +144,6 @@
 
                 Clients.Remove(client.Owner.Name);
             }
-<<<<<<< HEAD
-            
-            HeartbeatACK = false;
-            
-            _webSocket.Send(SendOpCode.Heartbeat, Sequence);
-
-            _lastHeartbeat = Time.TimeSinceEpoch();
-
-            this.CallHook("DiscordSocket_HeartbeatSent");
-
-            _logger.LogDebug($"Heartbeat sent - {_timer.Interval}ms interval.");
-        }
-        
-        public void RequestGuildMembers(Snowflake guildId, string query = "", int limit = 0, bool? presences = null, List<Snowflake> userIds = null, string nonce = null)
-        {
-            var requestGuildMembers = new GuildMembersRequest
-            {
-                GuildId = guildId,
-                Query = query,
-                Limit = limit,
-                Presences = presences,
-                UserIds = userIds,
-                Nonce = nonce
-            };
-
-            _webSocket.Send(SendOpCode.RequestGuildMembers, requestGuildMembers);
-        }
-
-        public void RequestGuildMembers(Guild guild, string query = "", int limit = 0, bool? presences = null, List<string> userIds = null, string nonce = null)
-        {
-            RequestGuildMembers(guild.Id, query, limit);
-        }
-
-        public void UpdateVoiceState(Snowflake guildId, Snowflake channelId, bool selfDeaf, bool selfMute)
-        {
-            var voiceState = new VoiceStateUpdate()
-            {
-                ChannelId = channelId,
-                GuildId = guildId,
-                SelfDeaf = selfDeaf,
-                SelfMute = selfMute
-            };
-            
-            _webSocket.Send(SendOpCode.VoiceStateUpdate, voiceState);
-        }
-
-        public void UpdateStatus(StatusUpdate statusUpdate)
-        {
-            _webSocket.Send(SendOpCode.StatusUpdate, statusUpdate);
-        }
-
-        public Guild GetGuild(Snowflake id)
-        {
-            return DiscordServers[id];
-        }
-
-        public void AddGuild(Guild guild)
-        {
-            DiscordServers[guild.Id] = guild;
-=======
->>>>>>> 4966f6b2
         }
     }
 }