using Oxide.Ext.Discord.Logging;

namespace Oxide.Ext.Discord
{
    using System;
    using System.Collections.Generic;
    using System.Linq;
    using System.Reflection;
    using System.Timers;
    using Newtonsoft.Json;
    using Oxide.Core;
    using Oxide.Core.Plugins;
    using Oxide.Ext.Discord.Attributes;
    using Oxide.Ext.Discord.DiscordEvents;
    using Oxide.Ext.Discord.DiscordObjects;
    using Oxide.Ext.Discord.Exceptions;
    using Oxide.Ext.Discord.Gateway;
    using Oxide.Ext.Discord.Helpers;
    using Oxide.Ext.Discord.REST;
    using Oxide.Ext.Discord.WebSockets;

    public class DiscordClient
    {
        public List<Plugin> Plugins { get; private set; } = new List<Plugin>();

        public RESTHandler REST { get; private set; }

        private static string WebSocketUrl { get; set; }

        public DiscordSettings Settings { get; set; } = new DiscordSettings();

        public List<Guild> DiscordServers { get; set; } = new List<Guild>();
        public List<Channel> DMs { get; set; } = new List<Channel>();
        
        public Guild DiscordServer
        {
            get
            {
                return this.DiscordServers?.FirstOrDefault();
            }
        }

        public int Sequence;

        public string SessionID;

        private Socket _webSocket;

        private Timer _timer;

        private double _lastHeartbeat;

        public bool HeartbeatACK = false;

        public bool requestReconnect = false;

        private ILogger _logger;

        public void Initialize(Plugin plugin, DiscordSettings settings)
        {
            if (plugin == null)
            {
                throw new PluginNullException();
            }

            if (settings == null)
            {
                throw new SettingsNullException();
            }

            if (string.IsNullOrEmpty(settings.ApiToken))
            {
                throw new APIKeyException();
            }
            
            _logger = new Logger<DiscordClient>(settings.LogLevel);
            
            if (!string.IsNullOrEmpty(DiscordExtension.TestVersion))
            {
                _logger.LogWarning($"Using Discord Test Version: {DiscordExtension.GetExtensionVersion}");
            }

            /*if(Discord.PendingTokens.Contains(settings.ApiToken)) // Not efficient, will re-do later
            {
                _logger.LogWarning($"[Discord Extension] Connection with same token in short period.. Connection delayed for {plugin.Name}");
                Timer t = new Timer() { AutoReset = false, Interval = 5000f, Enabled = true};
                t.Elapsed += (object sender, ElapsedEventArgs e) =>
                {
                    // TODO: Check if the connection still persists or cancelled
                    _logger.LogWarning($"[Discord Extension] Delayed connection for {plugin.Name} is being resumed..");
                    Initialize(plugin, settings);
                };
                return;
            }*/

            RegisterPlugin(plugin);
            UpdatePluginReference(plugin);
            CallHook("DiscordSocket_Initialized");

            Settings = settings;

            REST = new RESTHandler(Settings.ApiToken, Settings.LogLevel);
            _webSocket = new Socket(this);
            
            ConnectToWebSocket();

            /*Discord.PendingTokens.Add(settings.ApiToken); // Not efficient, will re-do later
            Timer t2 = new Timer() { AutoReset = false, Interval = 5000f, Enabled = true };
            t2.Elapsed += (object sender, ElapsedEventArgs e) =>
            {
                if (Discord.PendingTokens.Contains(settings.ApiToken))
                    Discord.PendingTokens.Remove(settings.ApiToken);
            };*/
        }

        public void Disconnect()
        {
            _webSocket?.Disconnect();
            DestroyHeartbeat();
            _webSocket?.Dispose();
            _webSocket = null;

            WebSocketUrl = string.Empty;

            REST?.Shutdown();
        }

        public void UpdatePluginReference(Plugin plugin = null)
        {
            List<Plugin> affectedPlugins = (plugin == null) ? Plugins : new List<Plugin>() { plugin };

            foreach (var pluginItem in affectedPlugins)
            {
                foreach (var field in pluginItem.GetType().GetFields(BindingFlags.Public | BindingFlags.NonPublic | BindingFlags.Instance | BindingFlags.Static))
                {
                    if (field.GetCustomAttributes(typeof(DiscordClientAttribute), true).Any())
                    {
                        field.SetValue(pluginItem, this);
                    }
                }
            }
        }

        public void RegisterPlugin(Plugin plugin)
        {
            var search = Plugins.Where(x => x.Title == plugin.Title);
            search.ToList().ForEach(x => Plugins.Remove(x));

            Plugins.Add(plugin);
        }

        public void CallHook(string hookName, Plugin specificPlugin = null, params object[] args)
        {
            //Run from next tick so we can be sure it's ran on the main thread.
            Interface.Oxide.NextTick(() =>
            {
                if (specificPlugin != null)
                {
                    if (!specificPlugin.IsLoaded)
                    {
                        return;
                    }

                    specificPlugin.CallHook(hookName, args);
                    return;
                }

                Dictionary<string, object> returnValues = new Dictionary<string, object>();

                foreach (var plugin in Plugins.Where(x => x.IsLoaded))
                {
                    var retVal = plugin.CallHook(hookName, args);
                    returnValues.Add(plugin.Title, retVal);
                }

                if (returnValues.Count(x => x.Value != null) > 1)
                {
                    string conflicts = string.Join("\n", returnValues.Select(x => $"Plugin {x.Key} - {x.Value}").ToArray());
                    _logger.LogWarning($"A hook conflict was triggered on {hookName} between:\n{conflicts}");
                }
            });
        }

        public string GetPluginNames(string delimiter = ", ") => string.Join(delimiter, Plugins.Select(x => x.Name).ToArray());

        public void CreateHeartbeat(float heartbeatInterval)
        {
            if (_timer != null)
            {
                _logger.LogWarning($"[Discord Extension] Warning: tried to create a heartbeat when one is already registered.");
                return;
            }

            _lastHeartbeat = Time.TimeSinceEpoch();
            HeartbeatACK = true;
            
            _timer = new Timer()
            {
                Interval = heartbeatInterval
            };
            _timer.Elapsed += HeartbeatElapsed;
            _timer.Start();
        }

        public void DestroyHeartbeat()
        {
            if(_timer != null)
            {
                _timer.Dispose();
                _timer = null;
            }
        }

        private void HeartbeatElapsed(object sender, ElapsedEventArgs e)
        {
            if (_webSocket == null || !_webSocket.IsAlive())
            {
                DestroyHeartbeat();
                return;
            }

            SendHeartbeat();
        }

        internal void ConnectToWebSocket()
        {
            if (!string.IsNullOrEmpty(WebSocketUrl))
            {
                _webSocket.Connect(WebSocketUrl);
                return;
            }
            
            ConnectToWebsocketUrl();
        }
        
        internal void ConnectToWebsocketUrl()
        {
            GetGatewayUrl(url =>
            {
                UpdateWebsocketUrl(url);
                ConnectToWebSocket();
            });
        }
        
        private void GetGatewayUrl(Action<string> callback)
        {
            DiscordObjects.Gateway.GetGateway(this, (gateway) =>
            {
                // Example: wss://gateway.discord.gg/?v=6&encoding=json
                string url = $"{gateway.URL}/?{Connect.Serialize()}";

<<<<<<< HEAD
                _logger.LogDebug($"Got Gateway url: {fullURL}");
=======
                if (Settings.Debugging)
                {
                    Interface.Oxide.LogDebug($"Got Gateway url: {url}");
                }
>>>>>>> a2fa3f65

                callback.Invoke(url);
            });
        }

        public void UpdateWebsocketUrl(string url)
        {
            if (string.IsNullOrEmpty(url))
            {
                return;
            }
            
            WebSocketUrl = url;
        }

        #region Discord Events
        
        public void Identify()
        {
            // Sent immediately after connecting. Opcode 2: Identify
            // Ref: https://discordapp.com/developers/docs/topics/gateway#identifying

            Identify identify = new Identify()
            {
                Token = this.Settings.ApiToken,
                Properties = new Properties()
                {
                    OS = "Oxide.Ext.Discord",
                    Browser = "Oxide.Ext.Discord",
                    Device = "Oxide.Ext.Discord"
                },
                Compress = false,
                LargeThreshold = 50,
                Shard = new List<int>() { 0, 1 }
            };

            var opcode = new SPayload()
            {
                OP = OpCodes.Identify,
                Payload = identify
            };
            var payload = JsonConvert.SerializeObject(opcode);

            _webSocket?.Send(payload);
        }
        
        public void Resume()
        {
            var resume = new Resume()
            {
                Sequence = this.Sequence,
                SessionID = this.SessionID,
                Token = Settings.ApiToken
            };

            var packet = new RPayload()
            {
                OpCode = OpCodes.Resume,
                Data = resume
            };

            string payload = JsonConvert.SerializeObject(packet);
            _webSocket?.Send(payload);
        }
        
        public void SendHeartbeat()
        {
            if(!HeartbeatACK)
            {
                // Didn't receive an ACK, thus connection can be considered zombie, thus destructing.
                _logger.LogError("[Discord Extension] Discord did not respond to Heartbeat! Disconnecting..");
                requestReconnect = true;
                _webSocket.Disconnect(false);
                return;
            }
            var packet = new RPayload()
            {
                OpCode = OpCodes.Heartbeat,
                Data = this.Sequence
            };

            HeartbeatACK = false;
            string message = JsonConvert.SerializeObject(packet);
            _webSocket?.Send(message);

            _lastHeartbeat = Time.TimeSinceEpoch();

            this.CallHook("DiscordSocket_HeartbeatSent");

            _logger.LogDebug($"[Discord Extension] Heartbeat sent - {_timer.Interval}ms interval.");
        }
        
        public void RequestGuildMembers(string guildId, string query = "", int limit = 0, bool? presences = null, List<string> userIds = null, string nonce = null)
        {
            var requestGuildMembers = new GuildMembersRequest
            {
                GuildID = guildId,
                Query = query,
                Limit = limit,
                Presences = presences,
                UserIds = userIds,
                Nonce = nonce
            };

            var packet = new RPayload()
            {
                OpCode = OpCodes.RequestGuildMembers,
                Data = requestGuildMembers
            };

            string payload = JsonConvert.SerializeObject(packet);
            _webSocket?.Send(payload);
        }

        public void RequestGuildMembers(Guild guild, string query = "", int limit = 0)
        {
            RequestGuildMembers(guild.id, query, limit);
        }

        public void UpdateVoiceState(string guildID, string channelId, bool selfDeaf, bool selfMute)
        {
            var voiceState = new VoiceStateUpdate()
            {
                ChannelID = channelId,
                GuildID = guildID,
                SelfDeaf = selfDeaf,
                SelfMute = selfMute
            };

            var packet = new RPayload()
            {
                OpCode = OpCodes.VoiceStateUpdate,
                Data = voiceState
            };

            string payload = JsonConvert.SerializeObject(packet);
            _webSocket?.Send(payload);
        }

        public void UpdateStatus(Presence presence)
        {
            var opcode = new SPayload()
            {
                OP = OpCodes.StatusUpdate,
                Payload = presence
            };

            var payload = JsonConvert.SerializeObject(opcode);
            _webSocket?.Send(payload);
        }

        public Guild GetGuild(string id)
        {
            return this.DiscordServers?.FirstOrDefault(x => x.id == id);
        }

        public void UpdateGuild(string g_id, Guild newguild)
        {
            Guild g = this.GetGuild(g_id);
            if (g == null) return;
            int idx = DiscordServers?.IndexOf(g) ?? -1;
            if (idx == -1) return;
            this.DiscordServers[idx] = newguild;
        }

        #endregion
    }
}<|MERGE_RESOLUTION|>--- conflicted
+++ resolved
@@ -249,14 +249,7 @@
                 // Example: wss://gateway.discord.gg/?v=6&encoding=json
                 string url = $"{gateway.URL}/?{Connect.Serialize()}";
 
-<<<<<<< HEAD
-                _logger.LogDebug($"Got Gateway url: {fullURL}");
-=======
-                if (Settings.Debugging)
-                {
-                    Interface.Oxide.LogDebug($"Got Gateway url: {url}");
-                }
->>>>>>> a2fa3f65
+                _logger.LogDebug($"Got Gateway url: {url}");
 
                 callback.Invoke(url);
             });
