﻿using Oxide.Ext.Discord.Logging;

namespace Oxide.Ext.Discord
{
    using System;
    using System.Collections.Generic;
    using System.Reflection;
    using Oxide.Core;
    using Oxide.Core.Extensions;

    public class DiscordExtension : Extension
    {
<<<<<<< HEAD
        private static readonly VersionNumber ExtensionVersion = new VersionNumber(1, 0, 7);
        private const string TestVersion = "Beta.2";
        
        public DiscordExtension(ExtensionManager manager) : base(manager)
        {
            
=======
        private readonly ILogger _logger;
        
        public DiscordExtension(ExtensionManager manager) : base(manager)
        {
            _logger = new Logger<DiscordExtension>(LogLevel.Debug);
>>>>>>> 660bd467
        }

        ////public override bool SupportsReloading => true;

        public override string Name => "Discord";

        public override string Author => "PsychoTea & DylanSMR & Tricky";

        public override VersionNumber Version => ExtensionVersion;

        public static string GetExtensionVersion => ExtensionVersion + "." + TestVersion; 

        public override void OnModLoad()
        {
            AppDomain.CurrentDomain.UnhandledException += (sender, exception) =>
            {
                _logger.LogException("An exception was thrown!", exception.ExceptionObject as Exception);
            };
        }

        public override void OnShutdown()
        {
            // new List prevents against InvalidOperationException
            foreach (var client in new List<DiscordClient>(Discord.Clients))
            {
                Discord.CloseClient(client);
            }

            _logger.LogInfo("[Discord Extension] Disconnected all clients - server shutdown.");
        }
    }
}<|MERGE_RESOLUTION|>--- conflicted
+++ resolved
@@ -10,20 +10,14 @@
 
     public class DiscordExtension : Extension
     {
-<<<<<<< HEAD
         private static readonly VersionNumber ExtensionVersion = new VersionNumber(1, 0, 7);
         private const string TestVersion = "Beta.2";
         
-        public DiscordExtension(ExtensionManager manager) : base(manager)
-        {
-            
-=======
         private readonly ILogger _logger;
         
         public DiscordExtension(ExtensionManager manager) : base(manager)
         {
             _logger = new Logger<DiscordExtension>(LogLevel.Debug);
->>>>>>> 660bd467
         }
 
         ////public override bool SupportsReloading => true;
