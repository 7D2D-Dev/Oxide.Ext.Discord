using System;
using System.Linq;
using Newtonsoft.Json;
using Newtonsoft.Json.Linq;
using Oxide.Ext.Discord.Entities.Channels;
using Oxide.Ext.Discord.Entities.Gatway;
using Oxide.Ext.Discord.Entities.Gatway.Events;
using Oxide.Ext.Discord.Entities.Guilds;
using Oxide.Ext.Discord.Entities.Interactions;
using Oxide.Ext.Discord.Entities.Messages;
using Oxide.Ext.Discord.Entities.Roles;
using Oxide.Ext.Discord.Entities.Users;
using Oxide.Ext.Discord.Entities.Voice;
using Oxide.Ext.Discord.Extensions;
using Oxide.Ext.Discord.Logging;
using WebSocketSharp;

namespace Oxide.Ext.Discord.WebSockets
{
    public class SocketListener
    {
        internal int Retries;
        
        private readonly BotClient _client;

        private readonly Socket _webSocket;

        private readonly ILogger _logger;

        public SocketListener(BotClient client, Socket socket, ILogger logger)
        {
            _client = client;
            _webSocket = socket;
            _logger = logger;
        }

        public void SocketOpened(object sender, EventArgs e)
        {
            _logger.Warning("Discord socket opened!");
            _client.CallHook("DiscordSocket_WebSocketOpened");
            Retries = 0;
        }

        public void SocketClosed(object sender, CloseEventArgs e)
        {
            _logger.Debug($"Discord WebSocket closed. Code: {e.Code}, reason: {e.Reason}");
            
            _webSocket.DisposeSocket();
            
            if (_webSocket.RequestReconnect)
            {
                _webSocket.RequestReconnect = false;
                _client.ConnectWebSocket();
                return;
            }
            
            _client.CallHook("DiscordSocket_WebSocketClosed", e.Reason, e.Code, e.WasClean);
            
            if (HandleDiscordClosedSocket(e.Code, e.Reason))
            {
                return;
            }

            if (!e.WasClean)
            {
                _logger.Warning($"Discord connection closed uncleanly: code {e.Code}, Reason: {e.Reason}");
            }

            if (_client.Initialized)
            {
                _webSocket.StartReconnectTimer(Retries < 3 ? 1f : 15f, () =>
                {
                    Retries++;
                    _logger.Warning($"Attempting to reconnect to Discord... [Retry={Retries}]");
                    if (Retries <= 8)
                    {
                        _client.ConnectWebSocket();
                    }
                    else
                    {
                        //If more than 8 tries something could be wrong on discords end. Try and fetch the websocket url
                        _client.UpdateGatewayUrl(_client.ConnectWebSocket);
                    }
                });
            }
        }

        private bool HandleDiscordClosedSocket(int code, string reason)
        {
            if (!code.ToString().TryParse(out SocketCloseCode closeCode))
            {
                if(code >= 4000 && code < 5000)
                {
                    closeCode = SocketCloseCode.UnknownCloseCode;
                }
                else
                {
                    return false;
                }
            }

            bool reconnect = false;

            switch (closeCode)
            {
                case SocketCloseCode.UnknownError: 
                    _logger.Error("Discord had an unknown error. Reconnecting.");
                    reconnect = true;
                    break;
                
                case SocketCloseCode.UnknownOpcode: 
                    _logger.Error($"Unknown gateway opcode sent: {reason}");
                    reconnect = true;
                    break;
                
                case SocketCloseCode.DecodeError: 
                    _logger.Error($"Invalid gateway payload sent: {reason}");
                    reconnect = true;
                    break;
                
                case SocketCloseCode.NotAuthenticated: 
                    _logger.Error($"Tried to send a payload before identifying: {reason}");
                    reconnect = true;
                    break;
                
                case SocketCloseCode.AuthenticationFailed: 
                    _logger.Error($"The given bot token is invalid. Please enter a valid token: {reason}");
                    break;
                
                case SocketCloseCode.AlreadyAuthenticated: 
                    _logger.Error($"The bot has already authenticated. Please don't identify more than once.: {reason}");
                    reconnect = true;
                    break;
                
                case SocketCloseCode.InvalidSequence: 
                    _logger.Error($"Invalid resume sequence. Doing full reconnect.: {reason}");
                    reconnect = true;
                    break;
                
                case SocketCloseCode.RateLimited: 
                    _logger.Error($"You're being rate limited. Please slow down how quickly you're sending requests: {reason}");
                    break;
                
                case SocketCloseCode.SessionTimedOut: 
                    _logger.Error($"Session has timed out. Starting a new one: {reason}");
                    reconnect = true;
                    break;
                
                case SocketCloseCode.InvalidShard: 
                    _logger.Error($"Invalid shared has been specified: {reason}");
                    reconnect = true;
                    break;
                
                case SocketCloseCode.ShardingRequired: 
                    _logger.Error($"Bot is in too many guilds. You must shard your bot: {reason}");
                    break;
                
                case SocketCloseCode.InvalidApiVersion: 
                    _logger.Error("Gateway is using invalid API version. Please contact Discord Extension Devs immediately!");
                    break;
                
                case SocketCloseCode.InvalidIntents: 
                    _logger.Error("Invalid intent(s) specified for the gateway. Please check that you're using valid intents in the connect.");
                    break;
                
                case SocketCloseCode.DisallowedIntent:
                    _logger.Error("The plugin is asking for an intent you have not granted your bot. Please go to your bot and enable the privileged gateway intents: https://support.discord.com/hc/en-us/articles/360040720412-Bot-Verification-and-Data-Whitelisting#privileged-intent-whitelisting");
                    break;
                
                case SocketCloseCode.UnknownCloseCode:
                    _logger.Error($"Discord has closed the gateway with a code we do not recognize. Code: {code}. Please Contact Discord Extension Authors.");
                    break;
                
                default:
                    return false;
            }

            if (reconnect)
            {
                _webSocket.ShouldAttemptResume = false;
                _client.ConnectWebSocket();
            }
            
            return true;
        }

        public void SocketErrored(object sender, ErrorEventArgs e)
        {
            _logger.Exception("An error has occured in the websocket", e.Exception);
            _client.CallHook("DiscordSocket_WebSocketErrored", e.Exception, e.Message);

            _logger.Warning("Attempting to reconnect to Discord...");
            _webSocket.Disconnect(true, false);
        }

        public void SocketMessage(object sender, MessageEventArgs e)
        {
            EventPayload payload = JsonConvert.DeserializeObject<EventPayload>(e.Data);
            if (payload.Sequence.HasValue)
            {
                _client.Sequence = payload.Sequence.Value;
            }

            _logger.Debug($"Received socket message, OpCode: {payload.OpCode}");

            try
            {
                switch (payload.OpCode)
                {
                    // Dispatch (dispatches an event)
                    case GatewayEventCode.Dispatch:
                        HandleDispatch(payload);
                        break;

                    // Heartbeat
                    // https://discordapp.com/developers/docs/topics/gateway#gateway-heartbeat
                    case GatewayEventCode.Heartbeat:
                        HandleHeartbeat(payload);
                        break;

                    // Reconnect (used to tell clients to reconnect to the gateway)
                    // we should immediately reconnect here
                    case GatewayEventCode.Reconnect:
                        HandleReconnect(payload);
                        break;

                    // Invalid Session (used to notify client they have an invalid session ID)
                    case GatewayEventCode.InvalidSession:
                        HandleInvalidSession(payload);
                        break;

                    // Hello (sent immediately after connecting, contains heartbeat and server debug information)
                    case GatewayEventCode.Hello:
                        HandleHello(payload);
                        break;

                    // Heartbeat ACK (sent immediately following a client heartbeat
                    // that was received)
                    // (See 'zombied or failed connections')
                    case GatewayEventCode.HeartbeatAcknowledge:
                        HandleHeartbeatAcknowledge(payload);
                        break;

                    default:
                        UnhandledOpCode(payload);
                        break;
                }
            }
            catch (Exception ex)
            {
                _logger.Exception($"{nameof(SocketListener)}.{nameof(SocketMessage)} Exception Occured. Please give error message below to Discord Extension Authors:\n", ex);
            }
        }

        private void HandleDispatch(EventPayload payload)
        {
            _logger.Debug($"Received OpCode: Dispatch, event: {payload.EventName}");

            // Listed here: https://discordapp.com/developers/docs/topics/gateway#commands-and-events-gateway-events
            switch (payload.EventName)
            {
                case "READY":
                    HandleDispatchReady(payload);
                    break;

                case "RESUMED":
                    HandleDispatchResumed(payload);
                    break;

                case "CHANNEL_CREATE":
                    HandleDispatchChannelCreate(payload);
                    break;

                case "CHANNEL_UPDATE":
                    HandleDispatchChannelUpdate(payload);
                    break;

                case "CHANNEL_DELETE":
                    HandleDispatchChannelDelete(payload);
                    break;

                case "CHANNEL_PINS_UPDATE":
                    HandleDispatchChannelPinUpdate(payload);
                    break;

                case "GUILD_CREATE":
                    HandleDispatchGuildCreate(payload);
                    break;

                case "GUILD_UPDATE":
                    HandleDispatchGuildUpdate(payload);
                    break;

                case "GUILD_DELETE":
                    HandleDispatchGuildDelete(payload);
                    break;

                case "GUILD_BAN_ADD":
                    HandleDispatchGuildBanAdd(payload);
                    break;

                case "GUILD_BAN_REMOVE":
                    HandleDispatchGuildBanRemove(payload);
                    break;

                case "GUILD_EMOJIS_UPDATE":
                    HandleDispatchGuildEmojisUpdate(payload);
                    break;

                case "GUILD_INTEGRATIONS_UPDATE":
                    HandleDispatchGuildIntegrationsUpdate(payload);
                    break;

                case "GUILD_MEMBER_ADD":
                    HandleDispatchGuildMemberAdd(payload);
                    break;

                case "GUILD_MEMBER_REMOVE":
                    HandleDispatchGuildMemberRemove(payload);
                    break;

                case "GUILD_MEMBER_UPDATE":
                    HandleDispatchGuildMemberUpdate(payload);
                    break;

                case "GUILD_MEMBERS_CHUNK":
                    HandleDispatchGuildMembersChunk(payload);
                    break;

                case "GUILD_ROLE_CREATE":
                    HandleDispatchGuildRoleCreate(payload);
                    break;

                case "GUILD_ROLE_UPDATE":
                    HandleDispatchGuildRoleUpdate(payload);
                    break;

                case "GUILD_ROLE_DELETE":
                    HandleDispatchGuildRoleDelete(payload);
                    break;

                case "MESSAGE_CREATE":
                    HandleDispatchMessageCreate(payload);
                    break;

                case "MESSAGE_UPDATE":
                    HandleDispatchMessageUpdate(payload);
                    break;

                case "MESSAGE_DELETE":
                    HandleDispatchMessageDelete(payload);
                    break;

                case "MESSAGE_DELETE_BULK":
                    HandleDispatchMessageDeleteBulk(payload);
                    break;

                case "MESSAGE_REACTION_ADD":
                    HandleDispatchMessageReactionAdd(payload);
                    break;

                case "MESSAGE_REACTION_REMOVE":
                    HandleDispatchMessageReactionRemove(payload);
                    break;

                case "MESSAGE_REACTION_REMOVE_ALL":
                    HandleDispatchMessageReactionRemoveAll(payload);
                    break;

                case "PRESENCE_UPDATE":
                    HandleDispatchPresenceUpdate(payload);
                    break;

                // Bots should ignore this
                case "PRESENCES_REPLACE":
                    break;

                case "TYPING_START":
                    HandleDispatchTypingStart(payload);
                    break;

                case "USER_UPDATE":
                    HandleDispatchUserUpdate(payload);
                    break;

                case "VOICE_STATE_UPDATE":
                    HandleDispatchVoiceStateUpdate(payload);
                    break;

                case "VOICE_SERVER_UPDATE":
                    HandleDispatchVoiceServerUpdate(payload);
                    break;

                case "WEBHOOKS_UPDATE":
                    HandleDispatchWebhooksUpdate(payload);
                    break;

                case "INVITE_CREATE":
                    HandleDispatchInviteCreate(payload);
                    break;

                case "INVITE_DELETE":
                    HandleDispatchInviteDelete(payload);
                    break;
                
                case "INTERACTION_CREATE":
                    HandleDispatchInteractionCreate(payload);
                    break;
                
                case "INTEGRATION_CREATE":
                    HandleDispatchIntegrationCreate(payload);
                    break;
                
                case "INTEGRATION_UPDATE":
                    HandleDispatchIntegrationUpdate(payload);
                    break;
                
                case "INTEGRATION_DELETE":
                    HandleDispatchIntegrationDelete(payload);
                    break;         
                
                case "APPLICATION_COMMAND_CREATE":
                    HandleDispatchApplicationCommandCreate(payload);
                    break;                
                
                case "APPLICATION_COMMAND_UPDATE":
                    HandleDispatchApplicationCommandUpdate(payload);
                    break;                
                
                case "APPLICATION_COMMAND_DELETE":
                    HandleDispatchApplicationCommandDelete(payload);
                    break;
                
                default:
                    HandleDispatchUnhandledEvent(payload);
                    break;
            }
        }

        //https://discord.com/developers/docs/topics/gateway#ready
        private void HandleDispatchReady(EventPayload payload)
        {
            Ready ready = payload.EventData.ToObject<Ready>();
            foreach (Guild guild in ready.Guilds)
            {
                _client.AddGuildOrUpdate(guild);
            }
            _client.SessionId = ready.SessionId;
            _client.ReadyData = ready;
            _client.Application = ready.Application;
            _logger.Info($"Your bot was found in {ready.Guilds.Count} Guilds!");
            _client.CallHook("Discord_Ready", ready, false);
        }

        //https://discord.com/developers/docs/topics/gateway#resumed
        private void HandleDispatchResumed(EventPayload payload)
        {
            Resumed resumed = payload.EventData.ToObject<Resumed>();
            _logger.Info("Session resumed successfully!");
            _client.CallHook("Discord_Resumed", resumed);
        }

        //https://discord.com/developers/docs/topics/gateway#channel-create
        private void HandleDispatchChannelCreate(EventPayload payload)
        {
            Channel channel = payload.EventData.ToObject<Channel>();
            if (channel.Type == ChannelType.Dm || channel.Type == ChannelType.GroupDm)
            {
                _client.DirectMessages[channel.Id] = channel;
            }
            else
            {
                Guild guild = _client.GetGuild(channel.GuildId);
                if (guild != null && guild.IsAvailable)
                {
                    guild.Channels[channel.Id] = channel;
                }
            }

            _logger.Verbose($"{nameof(SocketListener)}.{nameof(HandleDispatchChannelCreate)} CHANNEL_CREATE: ID: {channel.Id} Type: {channel.Type}.");
            _client.CallHook("Discord_ChannelCreate", channel);
        }

        //https://discord.com/developers/docs/topics/gateway#channel-update
        private void HandleDispatchChannelUpdate(EventPayload payload)
        {
            Channel update = payload.EventData.ToObject<Channel>();
            Channel previous = null;
            if (update.Type == ChannelType.Dm || update.Type == ChannelType.GroupDm)
            {
                previous = _client.DirectMessages[update.Id];
                if (previous != null)
                {
                    previous.Update(update);
                }
                else
                {
                    _client.DirectMessages[update.Id] = update;
                }
            }
            else
            {
                Guild guild = _client.GetGuild(update.GuildId);
                if (guild != null && guild.IsAvailable)
                {
<<<<<<< HEAD
                    guild.Channels[update.Id] = update;
=======
                    previous = guild.Channels.FirstOrDefault(c => c.Id == update.Id);
                    if (previous != null)
                    {
                        previous.Update(update);
                    }
                    else
                    {
                        guild.Channels.Add(update);
                    }
>>>>>>> 81c8954f
                }
            }

            _logger.Verbose($"{nameof(SocketListener)}.{nameof(HandleDispatchChannelUpdate)} CHANNEL_UPDATE: ID: {update.Id} Type: {update.Type}.");
            _client.CallHook("Discord_ChannelUpdate", update, previous);
        }

        //https://discord.com/developers/docs/topics/gateway#channel-delete
        private void HandleDispatchChannelDelete(EventPayload payload)
        {
            Channel channel = payload.EventData.ToObject<Channel>();
            _client.GetGuild(channel.GuildId)?.Channels.RemoveAll(c => c.Id == channel.Id);
            _logger.Verbose($"{nameof(SocketListener)}.{nameof(HandleDispatchChannelDelete)} CHANNEL_DELETE: ID: {channel.Id} Type: {channel.Type}.");
            _client.CallHook("Discord_ChannelDelete", channel);
        }

        //https://discord.com/developers/docs/topics/gateway#channel-pins-update
        private void HandleDispatchChannelPinUpdate(EventPayload payload)
        {
            ChannelPinsUpdate pins = payload.EventData.ToObject<ChannelPinsUpdate>();
            _logger.Verbose($"{nameof(SocketListener)}.{nameof(HandleDispatchChannelPinUpdate)} CHANNEL_PINS_UPDATE: Channel ID: {pins.GuildId}");
            _client.CallHook("Discord_ChannelPinsUpdate", pins);
        }

        // NOTE: Some elements of Guild object is only sent with GUILD_CREATE
        //https://discord.com/developers/docs/topics/gateway#guild-create
        private void HandleDispatchGuildCreate(EventPayload payload)
        {
            Guild guild = payload.EventData.ToObject<Guild>();
            Guild existing = _client.GetGuild(guild.Id);
            if (existing == null)
            {
                _client.AddGuild(guild);
                _logger.Verbose($"{nameof(SocketListener)}.{nameof(HandleDispatchGuildCreate)} GUILD_CREATE: Guild not found adding to list.");
            }
            else
            {
                existing.Unavailable = guild.Unavailable;
                _logger.Verbose($"{nameof(SocketListener)}.{nameof(HandleDispatchGuildCreate)} GUILD_CREATE: Guild updating to unavailable.");
            }

            _client.CallHook("Discord_GuildCreate", guild);
        }

        //https://discord.com/developers/docs/topics/gateway#guild-update
        private void HandleDispatchGuildUpdate(EventPayload payload)
        {
            Guild guild = payload.EventData.ToObject<Guild>();
            _client.GetGuild(guild.Id)?.Update(guild);
            _logger.Verbose($"{nameof(SocketListener)}.{nameof(HandleDispatchGuildUpdate)} GUILD_UPDATE: Guild was Updated.");
            _client.CallHook("Discord_GuildUpdate", guild);
        }

        //https://discord.com/developers/docs/topics/gateway#guild-delete
        private void HandleDispatchGuildDelete(EventPayload payload)
        {
            Guild guild = payload.EventData.ToObject<Guild>();
            if (guild.Unavailable ?? false) // There is an outage with Discord
            {
                _logger.Verbose($"{nameof(SocketListener)}.{nameof(HandleDispatchGuildDelete)} GUILD_DELETE: There is an outage with the guild.");
                Guild existing = _client.GetGuild(guild.Id);
                if (existing != null)
                {
                    existing.Unavailable = guild.Unavailable;
                }
                else
                {
                    _client.AddGuild(guild);
                }
            }
            else
            {
                _logger.Verbose($"{nameof(SocketListener)}.{nameof(HandleDispatchGuildDelete)} GUILD_DELETE: User was removed from the guild.");
                _client.RemoveGuild(guild.Id);
            }

            _client.CallHook("Discord_GuildDelete", guild);
        }

        //https://discord.com/developers/docs/topics/gateway#guild-ban-add
        private void HandleDispatchGuildBanAdd(EventPayload payload)
        {
            GuildBanEvent ban = payload.EventData.ToObject<GuildBanEvent>();
            _logger.Verbose($"{nameof(SocketListener)}.{nameof(HandleDispatchGuildBanAdd)} GUILD_BAN_ADD: User was banned from the guild. Guild ID: {ban.GuildId} User ID: {ban.User.Id}.");
            _client.CallHook("Discord_GuildBanAdd", ban.User, ban.GuildId);
        }

        //https://discord.com/developers/docs/topics/gateway#guild-ban-remove
        private void HandleDispatchGuildBanRemove(EventPayload payload)
        {
            GuildBanEvent ban = payload.EventData.ToObject<GuildBanEvent>();
            _logger.Verbose($"{nameof(SocketListener)}.{nameof(HandleDispatchGuildBanRemove)} GUILD_BAN_REMOVE: User was unbanned from the guild. Guild ID: {ban.GuildId} User ID: {ban.User.Id}.");
            _client.CallHook("Discord_GuildBanRemove", ban.User, ban.GuildId);
        }

        //https://discord.com/developers/docs/topics/gateway#guild-emojis-update
        private void HandleDispatchGuildEmojisUpdate(EventPayload payload)
        {
            GuildEmojisUpdate emojis = payload.EventData.ToObject<GuildEmojisUpdate>();
            _logger.Verbose($"{nameof(SocketListener)}.{nameof(HandleDispatchGuildEmojisUpdate)} GUILD_EMOJIS_UPDATE: Guild ID: {emojis.GuildId}");
            _client.CallHook("Discord_GuildEmojisUpdate", emojis);
        }

        //https://discord.com/developers/docs/topics/gateway#guild-integrations-update
        private void HandleDispatchGuildIntegrationsUpdate(EventPayload payload)
        {
            GuildIntergrationsUpdate integration = payload.EventData.ToObject<GuildIntergrationsUpdate>();
            _logger.Verbose($"{nameof(SocketListener)}.{nameof(HandleDispatchGuildIntegrationsUpdate)} GUILD_INTEGRATIONS_UPDATE: Guild ID: {integration.GuildId}");
            _client.CallHook("Discord_GuildIntegrationsUpdate", integration);
        }

        //https://discord.com/developers/docs/topics/gateway#guild-member-add
        private void HandleDispatchGuildMemberAdd(EventPayload payload)
        {
            GuildMemberAddEvent member = payload.EventData.ToObject<GuildMemberAddEvent>();
            Guild guild = _client.GetGuild(member.GuildId);
            if (guild != null && guild.IsAvailable)
            {
                guild.Members[member.User.Id] = member;
                _logger.Verbose($"{nameof(SocketListener)}.{nameof(HandleDispatchGuildMemberAdd)} GUILD_MEMBER_ADD: Guild ID: {member.GuildId} User ID: {member.User.Id}");
                _client.CallHook("Discord_MemberAdded", member);
            }
        }

        //https://discord.com/developers/docs/topics/gateway#guild-member-remove
        private void HandleDispatchGuildMemberRemove(EventPayload payload)
        {
            GuildMemberRemove remove = payload.EventData.ToObject<GuildMemberRemove>();
            Guild guild = _client.GetGuild(remove.GuildId);
            if (guild != null && guild.IsAvailable)
            {
                GuildMember member = guild.Members[remove.User.Id];
                if (member != null)
                {
                    guild.Members.Remove(remove.User.Id);
                }

                _logger.Verbose($"{nameof(SocketListener)}.{nameof(HandleDispatchGuildMemberRemove)} GUILD_MEMBER_REMOVE: Guild ID: {remove.GuildId} User ID: {remove.User.Id}");
                _client.CallHook("Discord_MemberRemoved", member);
            }
        }

        //https://discord.com/developers/docs/topics/gateway#guild-member-update
        private void HandleDispatchGuildMemberUpdate(EventPayload payload)
        {
            GuildMemberUpdateEvent update = payload.EventData.ToObject<GuildMemberUpdateEvent>();
            Guild guild = _client.GetGuild(update.GuildId);
            if (guild != null && guild.IsAvailable)
            {
                GuildMember member = guild.Members[update.User.Id];
                if (member != null)
                {
                    _logger.Verbose($"{nameof(SocketListener)}.{nameof(HandleDispatchGuildMemberUpdate)} GUILD_MEMBER_UPDATE: Guild ID: {update.GuildId} User ID: {update.User.Id}");
                    GuildMember oldMember = JObject.FromObject(member).ToObject<GuildMember>(); // lazy way to copy the object
                    member.Update(update);
                    _client.CallHook("Discord_GuildMemberUpdate", update, oldMember);
                }
            }
        }

        //https://discord.com/developers/docs/topics/gateway#guild-members-chunk
        private void HandleDispatchGuildMembersChunk(EventPayload payload)
        {
            GuildMembersChunk chunk = payload.EventData.ToObject<GuildMembersChunk>();
            _logger.Verbose($"{nameof(SocketListener)}.{nameof(HandleDispatchGuildMembersChunk)} GUILD_MEMBER_UPDATE: Guild ID: {chunk.GuildId} Nonce: {chunk.Nonce}");
            _client.CallHook("Discord_GuildMembersChunk", chunk);
        }

        //https://discord.com/developers/docs/topics/gateway#guild-role-create
        private void HandleDispatchGuildRoleCreate(EventPayload payload)
        {
            GuildRoleCreate role = payload.EventData.ToObject<GuildRoleCreate>();
            Guild guild = _client.GetGuild(role.GuildId);
            if (guild != null && guild.IsAvailable)
            {
                guild.Roles.Add(role.Role);
                _logger.Verbose($"{nameof(SocketListener)}.{nameof(HandleDispatchGuildRoleCreate)} GUILD_ROLE_CREATE: Guild ID: {role.GuildId} Role ID: {role.Role.Id} Role Name: {role.Role.Name}");
                _client.CallHook("Discord_GuildRoleCreate", role.Role);
            }
        }

        //https://discord.com/developers/docs/topics/gateway#guild-role-update
        private void HandleDispatchGuildRoleUpdate(EventPayload payload)
        {
            GuildRoleUpdate update = payload.EventData.ToObject<GuildRoleUpdate>();
            Role updatedRole = update.Role;
            Guild guild = _client.GetGuild(update.GuildId);
            if (guild != null && guild.IsAvailable)
            {
                Role oldRole = guild.Roles.FirstOrDefault(x => x.Id == updatedRole.Id);
                if (oldRole != null)
                {
                    guild.Roles.Remove(oldRole);
                }

                guild.Roles.Add(updatedRole);

                _logger.Verbose($"{nameof(SocketListener)}.{nameof(HandleDispatchGuildRoleUpdate)} GUILD_ROLE_UPDATE: Guild ID: {update.GuildId} Role ID: {update.Role.Id} Role Name: {update.Role.Name}");
                _client.CallHook("Discord_GuildRoleUpdate", updatedRole, oldRole);
            }
        }

        //https://discord.com/developers/docs/topics/gateway#guild-role-delete
        private void HandleDispatchGuildRoleDelete(EventPayload payload)
        {
            GuildRoleDelete delete = payload.EventData.ToObject<GuildRoleDelete>();
            Guild guild = _client.GetGuild(delete.GuildId);
            if (guild != null && guild.IsAvailable)
            {
                Role role = guild.Roles.FirstOrDefault(x => x.Id == delete.RoleId);
                if (role != null)
                {
                    guild.Roles.Remove(role);
                    _logger.Verbose($"{nameof(SocketListener)}.{nameof(HandleDispatchGuildRoleDelete)} GUILD_ROLE_UPDATE: Guild ID: {delete.GuildId} Role ID: {role.Id} Role Name: {role.Name}");
                    _client.CallHook("Discord_GuildRoleDelete", role);
                }
            }
        }

        //https://discord.com/developers/docs/topics/gateway#message-create
        private void HandleDispatchMessageCreate(EventPayload payload)
        {
            Message message = payload.EventData.ToObject<Message>();
            Channel channel = null;
            if (message.GuildId != null)
            {
<<<<<<< HEAD
                Guild guild = _client.GetGuild(message.GuildId);
=======
                Guild guild = _client.GetGuild(message.GuildId.Value);
>>>>>>> 81c8954f
                if (guild != null && guild.IsAvailable)
                {
                    channel = guild.Channels[message.ChannelId];
                }
            }
            else
            {
                channel = _client.DirectMessages[message.ChannelId];
            }
            
            if (channel != null)
            {
                channel.LastMessageId = message.Id;
            }

            _logger.Verbose($"{nameof(SocketListener)}.{nameof(HandleDispatchMessageCreate)} MESSAGE_CREATE: Guild ID: {message.GuildId} Channel ID: {message.ChannelId} Message ID: {message.Id}");
            _client.CallHook("Discord_MessageCreate", message);
        }

        //https://discord.com/developers/docs/topics/gateway#message-update
        private void HandleDispatchMessageUpdate(EventPayload payload)
        {
            Message message = payload.EventData.ToObject<Message>();
            _logger.Verbose($"{nameof(SocketListener)}.{nameof(HandleDispatchMessageUpdate)} MESSAGE_UPDATE: Guild ID: {message.GuildId} Channel ID: {message.ChannelId} Message ID: {message.Id}");
            _client.CallHook("Discord_MessageUpdate", message);
        }

        //https://discord.com/developers/docs/topics/gateway#message-delete
        private void HandleDispatchMessageDelete(EventPayload payload)
        {
            MessageDelete message = payload.EventData.ToObject<MessageDelete>();
            _logger.Verbose($"{nameof(SocketListener)}.{nameof(HandleDispatchMessageDelete)} MESSAGE_DELETE: Channel ID: {message.ChannelId} Message ID: {message.Id}");
            _client.CallHook("Discord_MessageDelete", message);
        }

        //https://discord.com/developers/docs/topics/gateway#message-delete-bulk
        private void HandleDispatchMessageDeleteBulk(EventPayload payload)
        {
            MessageDeleteBulk bulkDelete = payload.EventData.ToObject<MessageDeleteBulk>();
            _logger.Verbose($"{nameof(SocketListener)}.{nameof(HandleDispatchMessageDeleteBulk)} MESSAGE_DELETE: Channel ID: {bulkDelete.ChannelId}");
            _client.CallHook("Discord_MessageDeleteBulk", bulkDelete);
        }

        //https://discord.com/developers/docs/topics/gateway#message-reaction-add
        private void HandleDispatchMessageReactionAdd(EventPayload payload)
        {
            MessageReactionAdd reaction = payload.EventData.ToObject<MessageReactionAdd>();
            _logger.Verbose($"{nameof(SocketListener)}.{nameof(HandleDispatchMessageReactionAdd)} MESSAGE_REACTION_ADD: Channel ID: {reaction.ChannelId} Message ID: {reaction.MessageId} User ID: {reaction.UserId}");
            _client.CallHook("Discord_MessageReactionAdd", reaction);
        }

        //https://discord.com/developers/docs/topics/gateway#message-reaction-remove
        private void HandleDispatchMessageReactionRemove(EventPayload payload)
        {
            MessageReactionRemove reaction = payload.EventData.ToObject<MessageReactionRemove>();
            _logger.Verbose($"{nameof(SocketListener)}.{nameof(HandleDispatchMessageReactionRemove)} MESSAGE_REACTION_REMOVE: Channel ID: {reaction.ChannelId} Message ID: {reaction.MessageId} User ID: {reaction.UserId}");
            _client.CallHook("Discord_MessageReactionRemove", reaction);
        }

        //https://discord.com/developers/docs/topics/gateway#message-reaction-remove-all
        private void HandleDispatchMessageReactionRemoveAll(EventPayload payload)
        {
            MessageReactionRemoveAll reaction = payload.EventData.ToObject<MessageReactionRemoveAll>();
            _logger.Verbose($"{nameof(SocketListener)}.{nameof(HandleDispatchMessageReactionRemoveAll)} MESSAGE_REACTION_REMOVE_ALL: Channel ID: {reaction.ChannelId} Message ID: {reaction.MessageId}");
            _client.CallHook("Discord_MessageReactionRemoveAll", reaction);
        }

        /// <summary>
        ///  * From Discord API docs:
        ///  * The user object within this event can be partial, the only field which must be sent is the id field, everything else is optional.
        ///  * Along with this limitation, no fields are required, and the types of the fields are not validated.
        ///  * Your client should expect any combination of fields and types within this event
        /// </summary>
        /// <param name="payload"></param>
        /// https://discord.com/developers/docs/topics/gateway#presence-update
        private void HandleDispatchPresenceUpdate(EventPayload payload)
        {
            PresenceUpdate update = payload.EventData.ToObject<PresenceUpdate>();

            DiscordUser updateUser = update?.User;
            if (updateUser != null)
            {
                Guild guild = _client.GetGuild(update.GuildId);
                if (guild != null && guild.IsAvailable)
                {
                    GuildMember member = guild.Members[updateUser.Id];
                    member?.User.Update(updateUser);
                }

                _logger.Verbose($"{nameof(SocketListener)}.{nameof(HandleDispatchPresenceUpdate)} PRESENCE_UPDATE: Guild ID: {update.GuildId} User ID: {update.User} Status: {update.Status}");
            }

            _client.CallHook("Discord_PresenceUpdate", updateUser);
        }

        //https://discord.com/developers/docs/topics/gateway#typing-start
        private void HandleDispatchTypingStart(EventPayload payload)
        {
            TypingStart typing = payload.EventData.ToObject<TypingStart>();
            _logger.Verbose($"{nameof(SocketListener)}.{nameof(HandleDispatchTypingStart)} TYPING_START: Channel ID: {typing.ChannelId} User ID: {typing.UserId}");
            _client.CallHook("Discord_TypingStart", typing);
        }

        //https://discord.com/developers/docs/topics/gateway#user-update
        private void HandleDispatchUserUpdate(EventPayload payload)
        {
            DiscordUser user = payload.EventData.ToObject<DiscordUser>();

            foreach (Guild guild in _client.Servers.Values)
            {
                if (guild.IsAvailable)
                {
                    GuildMember memberUpdate = guild.Members[user.Id];
                    if (memberUpdate != null)
                    {
                        _logger.Verbose($"{nameof(SocketListener)}.{nameof(HandleDispatchUserUpdate)} USER_UPDATE: Guild ID: {guild.Id} User ID: {user.Id}");
                        memberUpdate.User = user;
                    }
                }
            }

            _client.CallHook("Discord_UserUpdate", user);
        }

        //https://discord.com/developers/docs/topics/gateway#voice-state-update
        private void HandleDispatchVoiceStateUpdate(EventPayload payload)
        {
            VoiceState voice = payload.EventData.ToObject<VoiceState>();
            _logger.Verbose($"{nameof(SocketListener)}.{nameof(HandleDispatchVoiceStateUpdate)} USER_UPDATE: Guild ID: {voice.GuildId} Channel ID: {voice.ChannelId} User ID: {voice.UserId}");
            _client.CallHook("Discord_VoiceStateUpdate", voice);
        }

        //https://discord.com/developers/docs/topics/gateway#voice-server-update
        private void HandleDispatchVoiceServerUpdate(EventPayload payload)
        {
            VoiceServerUpdate voice = payload.EventData.ToObject<VoiceServerUpdate>();
            _logger.Verbose($"{nameof(SocketListener)}.{nameof(HandleDispatchVoiceServerUpdate)} USER_UPDATE: Guild ID: {voice.GuildId}");
            _client.CallHook("Discord_VoiceServerUpdate", voice);
        }

        //https://discord.com/developers/docs/topics/gateway#webhooks-update
        private void HandleDispatchWebhooksUpdate(EventPayload payload)
        {
            WebhooksUpdate webhook = payload.EventData.ToObject<WebhooksUpdate>();
            _logger.Verbose($"{nameof(SocketListener)}.{nameof(HandleDispatchWebhooksUpdate)} USER_UPDATE: Guild ID: {webhook.GuildId} Channel ID: {webhook.ChannelId}");
            _client.CallHook("Discord_WebhooksUpdate", webhook);
        }

        //https://discord.com/developers/docs/topics/gateway#invite-create
        private void HandleDispatchInviteCreate(EventPayload payload)
        {
            InviteCreated invite = payload.EventData.ToObject<InviteCreated>();
            _logger.Verbose($"{nameof(SocketListener)}.{nameof(HandleDispatchInviteCreate)} INVITE_CREATE: Guild ID: {invite.GuildId} Channel ID: {invite.ChannelId} Code: {invite.Code}");
            _client.CallHook("Discord_InviteCreated", invite);
        }

        //https://discord.com/developers/docs/topics/gateway#invite-delete
        private void HandleDispatchInviteDelete(EventPayload payload)
        {
            InviteDeleted invite = payload.EventData.ToObject<InviteDeleted>();
            _logger.Verbose($"{nameof(SocketListener)}.{nameof(HandleDispatchInviteDelete)} INVITE_DELETE: Guild ID: {invite.GuildId} Channel ID: {invite.ChannelId} Code: {invite.Code}");
            _client.CallHook("Discord_InviteDeleted", invite);
        }
        
        //https://discord.com/developers/docs/topics/gateway#interaction-create
        private void HandleDispatchInteractionCreate(EventPayload payload)
        {
            Interaction interaction = payload.EventData.ToObject<Interaction>();
            _client.CallHook("Discord_InteractionCreate", interaction);
        }
        
        //TODO: Add Link
        private void HandleDispatchIntegrationCreate(EventPayload payload)
        {
            IntegrationCreate integration = payload.EventData.ToObject<IntegrationCreate>();
            _client.CallHook("Discord_IntegrationCreate", integration);
        }

        //TODO: Add Link
        private void HandleDispatchIntegrationUpdate(EventPayload payload)
        {
            IntegrationUpdate integration = payload.EventData.ToObject<IntegrationUpdate>();
            _client.CallHook("Discord_IntegrationUpdate", integration);
        }

        //TODO: Add Link
        private void HandleDispatchIntegrationDelete(EventPayload payload)
        {
            IntegrationDelete integration = payload.EventData.ToObject<IntegrationDelete>();
            _client.CallHook("Discord_IntegrationDelete", integration);
        }
        
        //TODO: Add Link
        private void HandleDispatchApplicationCommandCreate(EventPayload payload)
        {
            ApplicationCommandEvent commandEvent = payload.EventData.ToObject<ApplicationCommandEvent>();
            _client.CallHook("Discord_ApplicationCommandCreate", commandEvent);
        }
        
        //TODO: Add Link
        private void HandleDispatchApplicationCommandUpdate(EventPayload payload)
        {
            ApplicationCommandEvent commandEvent = payload.EventData.ToObject<ApplicationCommandEvent>();
            _client.CallHook("Discord_ApplicationCommandUpdate", commandEvent);
        }
        
        //TODO: Add Link
        private void HandleDispatchApplicationCommandDelete(EventPayload payload)
        {
            ApplicationCommandEvent commandEvent = payload.EventData.ToObject<ApplicationCommandEvent>();
            _client.CallHook("Discord_ApplicationCommandDelete", commandEvent);
        }

        private void HandleDispatchUnhandledEvent(EventPayload payload)
        {
            _client.CallHook("Discord_UnhandledEvent", payload);
            _logger.Warning($"Unhandled Dispatch Event: {payload.EventName}. Please contact Discord Extension authors.");
        }

        //https://discord.com/developers/docs/topics/gateway#heartbeat
        private void HandleHeartbeat(EventPayload payload)
        {
            _logger.Info("Manually sent heartbeat (received opcode 1)");
            _client.SendHeartbeat();
        }

        //https://discord.com/developers/docs/topics/gateway#reconnect
        private void HandleReconnect(EventPayload payload)
        {
            _logger.Info("Reconnect has been called (opcode 7)! Reconnecting...");
            //If we disconnect normally our session becomes invalid per: https://discord.com/developers/docs/topics/gateway#resuming
            _webSocket.Disconnect(true, true, true);
        }

        //https://discord.com/developers/docs/topics/gateway#invalid-session
        private void HandleInvalidSession(EventPayload payload)
        {
            _logger.Warning("Invalid Session ID opcode received!");
            _webSocket.Disconnect(true, payload.TokenData?.ToObject<bool>() ?? false);
        }

        //https://discord.com/developers/docs/topics/gateway#hello
        private void HandleHello(EventPayload payload)
        {
            Hello hello = payload.EventData.ToObject<Hello>();
            _client.SetupHeartbeat(hello.HeartbeatInterval);

            // Client should now perform identification
            if (_webSocket.ShouldAttemptResume)
            {
                _logger.Warning("Attempting resume opcode...");
                _client.Resume();
            }
            else
            {
                _client.Identify();
                _webSocket.ShouldAttemptResume = true;
            }
        }

        //https://discord.com/developers/docs/topics/gateway#heartbeating
        private void HandleHeartbeatAcknowledge(EventPayload payload)
        {
            _client.HeartbeatAcknowledged = true;
        }

        private void UnhandledOpCode(EventPayload payload)
        {
            _logger.Warning($"Unhandled OP code: {payload.OpCode}. Please contact Discord Extension authors.");
        }
    }
}<|MERGE_RESOLUTION|>--- conflicted
+++ resolved
@@ -503,19 +503,15 @@
                 Guild guild = _client.GetGuild(update.GuildId);
                 if (guild != null && guild.IsAvailable)
                 {
-<<<<<<< HEAD
-                    guild.Channels[update.Id] = update;
-=======
-                    previous = guild.Channels.FirstOrDefault(c => c.Id == update.Id);
+                    previous = guild.Channels[update.Id];
                     if (previous != null)
                     {
                         previous.Update(update);
                     }
                     else
                     {
-                        guild.Channels.Add(update);
+                        guild.Channels[update.Id] = update;
                     }
->>>>>>> 81c8954f
                 }
             }
 
@@ -742,11 +738,7 @@
             Channel channel = null;
             if (message.GuildId != null)
             {
-<<<<<<< HEAD
-                Guild guild = _client.GetGuild(message.GuildId);
-=======
                 Guild guild = _client.GetGuild(message.GuildId.Value);
->>>>>>> 81c8954f
                 if (guild != null && guild.IsAvailable)
                 {
                     channel = guild.Channels[message.ChannelId];
