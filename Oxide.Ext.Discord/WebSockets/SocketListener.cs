--- conflicted
+++ resolved
@@ -1,12 +1,8 @@
 using System;
 using System.Linq;
 using Newtonsoft.Json;
-<<<<<<< HEAD
 using Newtonsoft.Json.Linq;
-=======
 using Oxide.Ext.Discord.Constants;
-using Oxide.Ext.Discord.Entities;
->>>>>>> 6c5abef7
 using Oxide.Ext.Discord.Entities.Channels;
 using Oxide.Ext.Discord.Entities.Emojis;
 using Oxide.Ext.Discord.Entities.Gatway;
@@ -30,8 +26,6 @@
     /// </summary>
     public class SocketListener
     {
-<<<<<<< HEAD
-=======
         /// <summary>
         /// The current session ID for the connected bot
         /// </summary>
@@ -41,13 +35,7 @@
         /// The current sequence number for the websocket
         /// </summary>
         internal int Sequence;
-        
-        /// <summary>
-        /// How many times we have tried to reconnect to discord unsuccessfully
-        /// </summary>
-        private int _retries;
-        
->>>>>>> 6c5abef7
+
         private readonly BotClient _client;
         private readonly Socket _webSocket;
         private readonly ILogger _logger;
@@ -84,13 +72,8 @@
         public void SocketOpened(object sender, EventArgs e)
         {
             _logger.Info("Discord socket opened!");
-<<<<<<< HEAD
-            _client.CallHook("DiscordSocket_WebSocketOpened");
+            _client.CallHook(DiscordHooks.OnDiscordWebsocketOpened));
             _webSocket.SocketState = SocketState.Connected;
-=======
-            _client.CallHook(DiscordHooks.OnDiscordWebsocketOpened);
-            _retries = 0;
->>>>>>> 6c5abef7
         }
 
         /// <summary>
@@ -116,14 +99,9 @@
                 _logger.Warning($"Discord WebSocket closed with abnormal close code. Code: {e.Code}, reason: {e.Reason}");
             }
             
-<<<<<<< HEAD
-            _client.CallHook("DiscordSocket_WebSocketClosed", e.Reason, e.Code, e.WasClean);
+            _client.CallHook(DiscordHooks.OnDiscordWebsocketClosed, e.Reason, e.Code, e.WasClean);
             _webSocket.SocketState = SocketState.Disconnected;
             _webSocket.SocketClosed();
-=======
-            _client.CallHook(DiscordHooks.OnDiscordWebsocketClosed, e.Reason, e.Code, e.WasClean);
-            _webSocket.DisposeSocket();
->>>>>>> 6c5abef7
 
             if (!_client.Initialized)
             {
@@ -142,24 +120,7 @@
                 return;
             }
 
-<<<<<<< HEAD
             _webSocket.Reconnect();
-=======
-            _webSocket.StartReconnectTimer(_retries < 3 ? 1f : 15f, () =>
-            {
-                _retries++;
-                _logger.Warning($"Attempting to reconnect to Discord... [Retry={_retries}]");
-                if (_retries <= 8)
-                {
-                    _client.ConnectWebSocket();
-                }
-                else
-                {
-                    //If more than 8 tries something could be wrong on discords end. Try and fetch the websocket url
-                    _client.UpdateGatewayUrl(_client.ConnectWebSocket);
-                }
-            });
->>>>>>> 6c5abef7
         }
 
         /// <summary>
@@ -273,20 +234,13 @@
         /// <param name="e"></param>
         public void SocketErrored(object sender, ErrorEventArgs e)
         {
-<<<<<<< HEAD
             if (sender is WebSocket socket && !_webSocket.IsCurrentSocket(socket))
             {
                 return;
             }
             
-            _client.CallHook("DiscordSocket_WebSocketErrored", e.Exception, e.Message);
+            _client.CallHook(DiscordHooks.OnDiscordWebsocketErrored, e.Exception, e.Message);
             _logger.Exception("An error has occured in the websocket. Attempting to reconnect to discord.", e.Exception);
-=======
-            _logger.Exception("An error has occured in the websocket", e.Exception);
-            _client.CallHook(DiscordHooks.OnDiscordWebsocketErrored, e.Exception, e.Message);
-
-            _logger.Warning("Attempting to reconnect to Discord...");
->>>>>>> 6c5abef7
             _webSocket.Disconnect(true, false);
         }
 
