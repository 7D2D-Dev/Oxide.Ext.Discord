using Oxide.Ext.Discord.Logging;

namespace Oxide.Ext.Discord.WebSockets
{
    using System;
    using System.Linq;
    using System.Timers;
    using Newtonsoft.Json;
    using Oxide.Core;
    using Oxide.Ext.Discord.DiscordEvents;
    using Oxide.Ext.Discord.DiscordObjects;
    using Oxide.Ext.Discord.Exceptions;
    using Oxide.Ext.Discord.Gateway;
    using WebSocketSharp;

    public class SocketListner
    {
        private DiscordClient client;

        private Socket webSocket;

        private int retries;

        private readonly ILogger _logger;

        public SocketListner(DiscordClient client, Socket socket)
        {
            this.client = client;
            this.webSocket = socket;
            retries = 0;
            _logger = new Logger<SocketListner>(client.Settings.LogLevel);
        }

        public void SocketOpened(object sender, EventArgs e)
        {
            _logger.LogWarning("Discord socket opened!");

            client.CallHook("DiscordSocket_WebSocketOpened");
        }

        public void SocketClosed(object sender, CloseEventArgs e)
        {
            if (e.Code == 4004)
            {
                _logger.LogError("Given Bot token is invalid!");
                throw new APIKeyException();
            }

            _logger.LogDebug($"Discord WebSocket closed. Code: {e.Code}, reason: {e.Reason}");

            if (client.requestReconnect)
            {
                client.requestReconnect = false;
                client.ConnectToWebSocket();
                return;
            }

            if (e.Code == 4006)
            {
                webSocket.hasConnectedOnce = false;
                _logger.LogWarning("Discord session no longer valid... Reconnecting...");
                client.REST.Shutdown(); // Clean up buckets
                client.ConnectToWebSocket();
                client.CallHook("DiscordSocket_WebSocketClosed", null, e.Reason, e.Code, e.WasClean);
                return;
            }

            if (!e.WasClean)
            {
                _logger.LogWarning($"Discord connection closed uncleanly: code {e.Code}, Reason: {e.Reason}");

                if(retries >= 5)
                {
                    _logger.LogError("Exceeded number of retries... Attempting in 15 seconds.");
                    Timer reconnecttimer = new Timer() { Interval = 15000f, AutoReset = false };
                    reconnecttimer.Elapsed += (object a, ElapsedEventArgs b) =>
                    {
                        if (client == null) return;
                        retries = 0;
                        _logger.LogWarning("Attempting to reconnect to Discord...");
                        client.REST.Shutdown(); // Clean up buckets
                        client.ConnectToWebSocket();
                    };
                    reconnecttimer.Start();
                    return;
                }
                retries++;

                _logger.LogWarning("Attempting to reconnect to Discord...");
                client.REST.Shutdown(); // Clean up buckets
                client.ConnectToWebSocket();
            }
            else
            {
                Discord.CloseClient(client);
            }
            
            client.CallHook("DiscordSocket_WebSocketClosed", null, e.Reason, e.Code, e.WasClean);
        }

        public void SocketErrored(object sender, ErrorEventArgs e)
        {
            if (e.Exception is APIKeyException)
                return;
            if(e.Exception is NoURLException)
            {
<<<<<<< HEAD
                _logger.LogError("Error: Websocket Url not present! Retrying..");
                DiscordObjects.Gateway.GetGateway(client, (gateway) =>
                {
                    // Example: wss://gateway.discord.gg/?v=6&encoding=json
                    string fullURL = $"{gateway.URL}/?{Connect.Serialize()}";
                    
                    _logger.LogDebug($"Got Gateway url: {fullURL}");
                    
                    client.UpdateWSSURL(fullURL);
                    webSocket.Connect(client.WSSURL);
                });
                return;
            }
            _logger.LogWarning($"An error has occured: Response: {e.Message}");
=======
                Interface.Oxide.LogError("[Discord Extension] Error: WebSocketUrl not present! Retrying..");
                client.ConnectToWebsocketUrl();
                return;
            }
            
            Interface.Oxide.LogWarning($"[Discord Extension] An error has occured: Response: {e.Message}\n{e.Exception}");
>>>>>>> a2fa3f65

            client.CallHook("DiscordSocket_WebSocketErrored", null, e.Exception, e.Message);

            if (client == null) return;
            if (retries > 0) return; // Retry timer is already triggered
            _logger.LogWarning("Attempting to reconnect to Discord...");
            client.REST.Shutdown(); // Clean up buckets
            client.ConnectToWebSocket();
        }

        public void SocketMessage(object sender, MessageEventArgs e)
        {
            RPayload payload = JsonConvert.DeserializeObject<RPayload>(e.Data);

            if (payload.Sequence.HasValue)
            {
                client.Sequence = payload.Sequence.Value;
            }

            _logger.LogDebug($"Recieved socket message, OpCode: {payload.OpCode}");

            switch (payload.OpCode)
            {
                // Dispatch (dispatches an event)
                case OpCodes.Dispatch:
                {
                    _logger.LogDebug($"Recieved OpCode 0, event: {payload.EventName}");

                    // Listed here: https://discordapp.com/developers/docs/topics/gateway#commands-and-events-gateway-events
                    switch (payload.EventName)
                    {
                        case "READY":
                        {
                            /*
                            Moved to DiscordClient.Initialized -> Not at all cases will READY be called.
                            client.UpdatePluginReference();
                            client.CallHook("DiscordSocket_Initialized");
                            */

                            Ready ready = payload.EventData.ToObject<Ready>();

                            if (ready.Guilds.Count != 0)
                            {
                                _logger.LogWarning($"Your bot was found in {ready.Guilds.Count} Guilds!");
                            }

                            if (ready.Guilds.Count == 0)
                            {
                                _logger.LogDebug("Ready event but no Guilds sent.");
                            }

                            client.DiscordServers = ready.Guilds;
                            client.SessionID = ready.SessionID;
                            
                            client.CallHook("Discord_Ready", null, ready);
                            break;
                        }

                        case "RESUMED":
                        {
                            Resumed resumed = payload.EventData.ToObject<Resumed>();
                            _logger.LogWarning("Session resumed!");
                            client.CallHook("Discord_Resumed", null, resumed);
                            break;
                        }

                        case "CHANNEL_CREATE":
                        {
                            Channel channelCreate = payload.EventData.ToObject<Channel>();
                            if (channelCreate.type == ChannelType.DM || channelCreate.type == ChannelType.GROUP_DM)
                                client.DMs.Add(channelCreate);
                            else
                                client.GetGuild(channelCreate.guild_id).channels.Add(channelCreate);
                            client.CallHook("Discord_ChannelCreate", null, channelCreate);
                            break;
                        }

                        case "CHANNEL_UPDATE":
                        {
                            Channel channelUpdated = payload.EventData.ToObject<Channel>();
                            Channel channelPrevious = (channelUpdated.type == ChannelType.DM || channelUpdated.type == ChannelType.GROUP_DM)
                                ? client.DMs?.FirstOrDefault(x => x.id == channelUpdated.id)
                                : client.GetGuild(channelUpdated.guild_id).channels.FirstOrDefault(x => x.id == channelUpdated.id);

                            if (channelPrevious != null)
                            {
                                if (channelUpdated.type == ChannelType.DM || channelUpdated.type == ChannelType.GROUP_DM)
                                    client.DMs.Remove(channelPrevious);
                                else
                                    client.GetGuild(channelUpdated.guild_id).channels.Remove(channelPrevious);
                            }

                            if (channelUpdated.type == ChannelType.DM || channelUpdated.type == ChannelType.GROUP_DM)
                                client.DMs.Add(channelUpdated);
                            else
                                client.GetGuild(channelUpdated.guild_id).channels.Add(channelUpdated);

                            client.CallHook("Discord_ChannelUpdate", null, channelUpdated, channelPrevious);
                            break;
                        }

                        case "CHANNEL_DELETE":
                        {
                            Channel channelDelete = payload.EventData.ToObject<Channel>();
                            
                            client.GetGuild(channelDelete.guild_id).channels.RemoveAll(c => c.id == channelDelete.id);

                            client.CallHook("Discord_ChannelDelete", null, channelDelete);
                            break;
                        }

                        case "CHANNEL_PINS_UPDATE":
                        {
                            ChannelPinsUpdate channelPinsUpdate = payload.EventData.ToObject<ChannelPinsUpdate>();
                            client.CallHook("Discord_ChannelPinsUpdate", null, channelPinsUpdate);
                            break;
                        }

                        // NOTE: Some elements of Guild object is only sent with GUILD_CREATE
                        case "GUILD_CREATE":
                        {
                            Guild guildCreate = payload.EventData.ToObject<Guild>();
                            string g_id = guildCreate.id;
                            bool g_unavail = guildCreate.unavailable ?? false;
                            if(client.GetGuild(g_id) == null)
                            {
                                client.DiscordServers.Add(guildCreate);
                                _logger.LogDebug($"Guild ID ({g_id}) added to list.");
                            }
                            else if(g_unavail == false && (client.GetGuild(g_id)?.unavailable ?? false) == true)
                            {
                                client.UpdateGuild(g_id, guildCreate);
                                _logger.LogDebug($"Guild ID ({g_id}) updated to list.");
                            }
                            client.CallHook("Discord_GuildCreate", null, guildCreate);
                            break;
                        }

                        case "GUILD_UPDATE":
                        {
                            Guild guildUpdate = payload.EventData.ToObject<Guild>();
                            //client.UpdateGuild(guildUpdate.id, guildUpdate); // <-- DON'T REPLACE GUILD REFERENCE!!!!
                            client.GetGuild(guildUpdate.id).Update(guildUpdate);
                            client.CallHook("Discord_GuildUpdate", null, guildUpdate);
                            break;
                        }

                        case "GUILD_DELETE":
                        {
                            Guild guildDelete = payload.EventData.ToObject<Guild>();
                            if(guildDelete.unavailable ?? false == true) // outage
                            {
                                _logger.LogDebug($"Guild ID {guildDelete.id} outage!");
                                client.UpdateGuild(guildDelete.id, guildDelete);
                            }
                            else
                            {
                                _logger.LogDebug($"Guild ID {guildDelete.id} removed from list");
                                client.DiscordServers.Remove(client.GetGuild(guildDelete.id)); // guildDelete may not be same reference
                            }
                            client.CallHook("Discord_GuildDelete", null, guildDelete);
                            break;
                        }

                        case "GUILD_BAN_ADD":
                        {
                            User bannedUser = payload.EventData.ToObject<BanObject>().user;
                            client.CallHook("Discord_GuildBanAdd", null, bannedUser);
                            break;
                        }

                        case "GUILD_BAN_REMOVE":
                        {
                            User unbannedUser = payload.EventData.ToObject<BanObject>().user;
                            client.CallHook("Discord_GuildBanRemove", null, unbannedUser);
                            break;
                        }

                        case "GUILD_EMOJIS_UPDATE":
                        {
                            GuildEmojisUpdate guildEmojisUpdate = payload.EventData.ToObject<GuildEmojisUpdate>();
                            client.CallHook("Discord_GuildEmojisUpdate", null, guildEmojisUpdate);
                            break;
                        }

                        case "GUILD_INTEGRATIONS_UPDATE":
                        {
                            GuildIntergrationsUpdate guildIntergrationsUpdate = payload.EventData.ToObject<GuildIntergrationsUpdate>();
                            client.CallHook("Discord_GuildIntergrationsUpdate", null, guildIntergrationsUpdate);
                            break;
                        }

                        case "GUILD_MEMBER_ADD":
                        {
                            GuildMemberAdd memberAdded = payload.EventData.ToObject<GuildMemberAdd>();
                            GuildMember guildMember = memberAdded as GuildMember;

                            client.GetGuild(memberAdded.guild_id)?.members.Add(guildMember);

                            client.CallHook("Discord_MemberAdded", null, guildMember);
                            break;
                        }

                        case "GUILD_MEMBER_REMOVE":
                        {
                            GuildMemberRemove memberRemoved = payload.EventData.ToObject<GuildMemberRemove>();

                            GuildMember member = client.GetGuild(memberRemoved.guild_id)?.members.FirstOrDefault(x => x.user.id == memberRemoved.user.id);
                            if (member != null)
                            {
                                client.GetGuild(memberRemoved.guild_id)?.members.Remove(member);
                            }

                            client.CallHook("Discord_MemberRemoved", null, member);
                            break;
                        }

                        case "GUILD_MEMBER_UPDATE":
                        {
                            GuildMemberUpdate memberUpdated = payload.EventData.ToObject<GuildMemberUpdate>();

                            GuildMember newMember = client.GetGuild(memberUpdated.guild_id)?.members.FirstOrDefault(x => x.user.id == memberUpdated.user.id);
                            if (newMember == null)
                            {
                                _logger.LogWarning($"Tried to update a user who doesn't exist.  Guild ID: {memberUpdated.guild_id} Member ID: {memberUpdated.user.id}");
                                break;
                            }
                            
                            GuildMember oldMember = Newtonsoft.Json.Linq.JObject.FromObject(newMember).ToObject<GuildMember>(); // lazy way to copy the object
                            if (memberUpdated.user != null)
                                newMember.user = memberUpdated.user;
                            if (memberUpdated.nick != null)
                                newMember.nick = memberUpdated.nick;
                            if (memberUpdated.roles != null)
                                newMember.roles = memberUpdated.roles;

                            client.CallHook("Discord_GuildMemberUpdate", null, memberUpdated, oldMember);
                            break;
                        }

                        case "GUILD_MEMBERS_CHUNK":
                        {
                            GuildMembersChunk guildMembersChunk = payload.EventData.ToObject<GuildMembersChunk>();
                            client.CallHook("Discord_GuildMembersChunk", null, guildMembersChunk);
                            break;
                        }

                        case "GUILD_ROLE_CREATE":
                        {
                            GuildRoleCreate guildRoleCreate = payload.EventData.ToObject<GuildRoleCreate>();

                            client.GetGuild(guildRoleCreate.guild_id)?.roles.Add(guildRoleCreate.role);

                            client.CallHook("Discord_GuildRoleCreate", null, guildRoleCreate.role);
                            break;
                        }

                        case "GUILD_ROLE_UPDATE":
                        {
                            GuildRoleUpdate guildRoleUpdate = payload.EventData.ToObject<GuildRoleUpdate>();
                            Role newRole = guildRoleUpdate.role;

                            Role oldRole = client.GetGuild(guildRoleUpdate.guild_id).roles.FirstOrDefault(x => x.id == newRole.id);
                            if (oldRole != null)
                            {
                                client.GetGuild(guildRoleUpdate.guild_id).roles.Remove(oldRole);
                            }

                            client.GetGuild(guildRoleUpdate.guild_id).roles.Add(newRole);

                            client.CallHook("Discord_GuildRoleUpdate", null, newRole, oldRole);
                            break;
                        }

                        case "GUILD_ROLE_DELETE":
                        {
                            GuildRoleDelete guildRoleDelete = payload.EventData.ToObject<GuildRoleDelete>();

                            Role deletedRole = client.GetGuild(guildRoleDelete.guild_id)?.roles.FirstOrDefault(x => x.id == guildRoleDelete.role_id);
                            if (deletedRole != null)
                            {
                                client.GetGuild(guildRoleDelete.guild_id).roles.Remove(deletedRole);
                            }

                            client.CallHook("Discord_GuildRoleDelete", null, deletedRole);
                            break;
                        }

                        case "MESSAGE_CREATE":
                        {
                            Message messageCreate = payload.EventData.ToObject<Message>();
                            Channel c;
                            if (messageCreate.guild_id != null)
                                c = client.GetGuild(messageCreate.guild_id)?.channels.FirstOrDefault(x => x.id == messageCreate.channel_id);
                            else
                                c = client.DMs.FirstOrDefault(x => x.id == messageCreate.channel_id);
                            if(c != null)
                                c.last_message_id = messageCreate.id;
                            client.CallHook("Discord_MessageCreate", null, messageCreate);
                            break;
                        }

                        case "MESSAGE_UPDATE":
                        {
                            Message messageUpdate = payload.EventData.ToObject<Message>();
                            client.CallHook("Discord_MessageUpdate", null, messageUpdate);
                            break;
                        }

                        case "MESSAGE_DELETE":
                        {
                            MessageDelete messageDelete = payload.EventData.ToObject<MessageDelete>();
                            client.CallHook("Discord_MessageDelete", null, messageDelete);
                            break;
                        }

                        case "MESSAGE_DELETE_BULK":
                        {
                            MessageDeleteBulk messageDeleteBulk = payload.EventData.ToObject<MessageDeleteBulk>();
                            client.CallHook("Discord_MessageDeleteBulk", null, messageDeleteBulk);
                            break;
                        }

                        case "MESSAGE_REACTION_ADD":
                        {
                            MessageReactionUpdate messageReactionAdd = payload.EventData.ToObject<MessageReactionUpdate>();
                            client.CallHook("Discord_MessageReactionAdd", null, messageReactionAdd);
                            break;
                        }

                        case "MESSAGE_REACTION_REMOVE":
                        {
                            MessageReactionUpdate messageReactionRemove = payload.EventData.ToObject<MessageReactionUpdate>();
                            client.CallHook("Discord_MessageReactionRemove", null, messageReactionRemove);
                            break;
                        }

                        case "MESSAGE_REACTION_REMOVE_ALL":
                        {
                            MessageReactionRemoveAll messageReactionRemoveAll = payload.EventData.ToObject<MessageReactionRemoveAll>();
                            client.CallHook("Discord_MessageReactionRemoveAll", null, messageReactionRemoveAll);
                            break;
                        }

                        /*
                         * From Discord API docs:
                         * The user object within this event can be partial, the only field which must be sent is the id field, everything else is optional.
                         * Along with this limitation, no fields are required, and the types of the fields are not validated.
                         * Your client should expect any combination of fields and types within this event.
                        */

                        case "PRESENCE_UPDATE":
                        {
                            PresenceUpdate presenceUpdate = payload.EventData.ToObject<PresenceUpdate>();

                            User updatedPresence = presenceUpdate?.user;

                            if (updatedPresence != null)
                            {
                                var updatedMember = client.GetGuild(presenceUpdate.guild_id)?.members.FirstOrDefault(x => x.user.id == updatedPresence.id);

                                if (updatedMember != null)
                                {
                                    //updatedMember.user = updatedPresence;
                                    updatedMember.user.Update(updatedPresence);
                                }
                            }

                            client.CallHook("Discord_PresenceUpdate", null, updatedPresence);
                            break;
                        }

                        // Bots should ignore this
                        case "PRESENCES_REPLACE":
                            break;

                        case "TYPING_START":
                        {
                            TypingStart typingStart = payload.EventData.ToObject<TypingStart>();
                            client.CallHook("Discord_TypingStart", null, typingStart);
                            break;
                        }

                        case "USER_UPDATE":
                        {
                            User userUpdate = payload.EventData.ToObject<User>();

                            //GuildMember memberUpdate = client.DiscordServer.members.FirstOrDefault(x => x.user.id == userUpdate.id);

                            //memberUpdate.user = userUpdate;

                            var guilds = client.DiscordServers.Where(x => x.members.FirstOrDefault(y => y.user.id == userUpdate.id) != null).ToList();
                            foreach(Guild g in guilds)
                            {
                                GuildMember memberUpdate = g.members.FirstOrDefault(x => x.user.id == userUpdate.id);
                                if (memberUpdate != null)
                                {
                                    memberUpdate.user = userUpdate;
                                }
                            }

                            client.CallHook("Discord_UserUpdate", null, userUpdate);
                            break;
                        }

                        case "VOICE_STATE_UPDATE":
                        {
                            VoiceState voiceStateUpdate = payload.EventData.ToObject<VoiceState>();
                            client.CallHook("Discord_VoiceStateUpdate", null, voiceStateUpdate);
                            break;
                        }

                        case "VOICE_SERVER_UPDATE":
                        {
                            VoiceServerUpdate voiceServerUpdate = payload.EventData.ToObject<VoiceServerUpdate>();
                            client.CallHook("Discord_VoiceServerUpdate", null, voiceServerUpdate);
                            break;
                        }

                        case "WEBHOOKS_UPDATE":
                        {
                            WebhooksUpdate webhooksUpdate = payload.EventData.ToObject<WebhooksUpdate>();
                            client.CallHook("Discord_WebhooksUpdate", null, webhooksUpdate);
                            break;
                        }

                        case "INVITE_CREATE":
                        {
                            InviteCreated invitecreatedUpdate = payload.EventData.ToObject<InviteCreated>();
                            client.CallHook("Discord_InviteCreated", null, invitecreatedUpdate);
                            break;
                        }

                        case "INVITE_DELETE":
                        {
                            InviteDeleted invitedeletedUpdate = payload.EventData.ToObject<InviteDeleted>();
                            client.CallHook("Discord_InviteDeleted", null, invitedeletedUpdate);
                            break;
                        }

                        default:
                        {
                            client.CallHook("Discord_UnhandledEvent", null, payload);
                            _logger.LogWarning($"Unhandled event: {payload.EventName}");
                            break;
                        }
                    }

                    break;
                }

                // Heartbeat
                // https://discordapp.com/developers/docs/topics/gateway#gateway-heartbeat
                case OpCodes.Heartbeat:
                {
                    _logger.LogInfo("Manually sent heartbeat (received opcode 1)");
                    client.SendHeartbeat();
                    break;
                }

                // Reconnect (used to tell clients to reconnect to the gateway)
                // we should immediately reconnect here
                case OpCodes.Reconnect:
                {
                    _logger.LogInfo("Reconnect has been called (opcode 7)! Reconnecting...");
                    webSocket.hasConnectedOnce = true; // attempt resume opcode
                    client.requestReconnect = true;
                    webSocket.ReconnectRequested(); //If we disconnect normally our session becomes invalid per: https://discord.com/developers/docs/topics/gateway#resuming
                    break;
                }

                // Invalid Session (used to notify client they have an invalid session ID)
                case OpCodes.InvalidSession:
                {
                    _logger.LogWarning("Invalid Session ID opcode recieved!");
                    client.requestReconnect = true;
                    webSocket.hasConnectedOnce = false;
                    webSocket.Disconnect(false);
                    break;
                }

                // Hello (sent immediately after connecting, contains heartbeat and server debug information)
                case OpCodes.Hello:
                {
                    Hello hello = payload.EventData.ToObject<Hello>();
                    client.CreateHeartbeat(hello.HeartbeatInterval);
                    // Client should now perform identification
                    //client.Identify();
                    if (webSocket.hasConnectedOnce)
                    {
                        _logger.LogWarning("Attempting resume opcode...");
                        client.Resume();
                    }
                    else
                    {
                        client.Identify();
                        webSocket.hasConnectedOnce = true;
                    }
                    break;
                }

                // Heartbeat ACK (sent immediately following a client heartbeat
                // that was received)
                // (See 'zombied or failed connections')
                case OpCodes.HeartbeatACK:
                {
                    client.HeartbeatACK = true;
                    break;
                }

                default:
                {
                    _logger.LogInfo($"Unhandled OP code: code {payload.OpCode}");
                    break;
                }
            }
        }
    }
}<|MERGE_RESOLUTION|>--- conflicted
+++ resolved
@@ -104,29 +104,12 @@
                 return;
             if(e.Exception is NoURLException)
             {
-<<<<<<< HEAD
-                _logger.LogError("Error: Websocket Url not present! Retrying..");
-                DiscordObjects.Gateway.GetGateway(client, (gateway) =>
-                {
-                    // Example: wss://gateway.discord.gg/?v=6&encoding=json
-                    string fullURL = $"{gateway.URL}/?{Connect.Serialize()}";
-                    
-                    _logger.LogDebug($"Got Gateway url: {fullURL}");
-                    
-                    client.UpdateWSSURL(fullURL);
-                    webSocket.Connect(client.WSSURL);
-                });
-                return;
-            }
-            _logger.LogWarning($"An error has occured: Response: {e.Message}");
-=======
-                Interface.Oxide.LogError("[Discord Extension] Error: WebSocketUrl not present! Retrying..");
+                _logger.LogError("[Discord Extension] Error: WebSocketUrl not present! Retrying..");
                 client.ConnectToWebsocketUrl();
                 return;
             }
             
-            Interface.Oxide.LogWarning($"[Discord Extension] An error has occured: Response: {e.Message}\n{e.Exception}");
->>>>>>> a2fa3f65
+            _logger.LogWarning($"[Discord Extension] An error has occured: Response: {e.Message}\n{e.Exception}");
 
             client.CallHook("DiscordSocket_WebSocketErrored", null, e.Exception, e.Message);
 
