using System;
using System.Collections.Generic;
using System.Linq;
using System.Timers;
using Oxide.Core;
using Oxide.Core.Plugins;
using Oxide.Ext.Discord.Constants;
using Oxide.Ext.Discord.Entities;
using Oxide.Ext.Discord.Entities.Channels;
using Oxide.Ext.Discord.Entities.Gatway;
using Oxide.Ext.Discord.Entities.Gatway.Commands;
using Oxide.Ext.Discord.Entities.Gatway.Events;
using Oxide.Ext.Discord.Entities.Guilds;
using Oxide.Ext.Discord.Entities.Interactions;
using Oxide.Ext.Discord.Entities.Users;
using Oxide.Ext.Discord.Extensions;
using Oxide.Ext.Discord.Logging;
using Oxide.Ext.Discord.Rest;
using Oxide.Ext.Discord.WebSockets;
using Oxide.Plugins;

namespace Oxide.Ext.Discord
{
    /// <summary>
    /// Represents a bot that is connected to discord
    /// </summary>
    public class BotClient
    {
        /// <summary>
        /// List of active bots by bot API key
        /// </summary>
        public static readonly Hash<string, BotClient> ActiveBots = new Hash<string, BotClient>();

        /// <summary>
        /// If the connection is initialized and not disconnected
        /// </summary>
        public bool Initialized;

        /// <summary>
        /// The settings for this bot of all the combined clients
        /// </summary>
        public readonly DiscordSettings Settings;

        /// <summary>
        /// All the servers that this bot is in
        /// </summary>
        public readonly Hash<Snowflake, Guild> Servers = new Hash<Snowflake, Guild>();

        /// <summary>
        /// All the direct messages that we have seen by channel Id
        /// </summary>
        public readonly Hash<Snowflake, Channel> DirectMessagesByChannelId = new Hash<Snowflake, Channel>();

        /// <summary>
        /// All the direct messages that we have seen by User ID
        /// </summary>
        public readonly Hash<Snowflake, Channel> DirectMessagesByUserId = new Hash<Snowflake, Channel>();

        /// <summary>
        /// Application reference for this bot
        /// </summary>
        public Application Application { get; internal set; }

        /// <summary>
        /// Bot User
        /// </summary>
        public DiscordUser Bot { get; internal set; }

        /// <summary>
        /// Rest handler for all discord API calls
        /// </summary>
        public RestHandler Rest { get; private set; }
<<<<<<< HEAD
        
        internal readonly ILogger Logger;
        
        internal GatewayReadyEvent ReadyData;
        internal readonly List<Snowflake> MembersLoaded = new List<Snowflake>();
        internal readonly List<DiscordClient> ClientsPendingConnection = new List<DiscordClient>();

        internal Socket WebSocket;
=======

        internal GatewayReadyEvent ReadyData;
        internal readonly List<Snowflake> MembersLoaded = new List<Snowflake>();

        internal Socket WebSocket;
        private readonly ILogger _logger;
>>>>>>> c2ce43cb

        /// <summary>
        /// List of all clients that are using this bot client
        /// </summary>
        private readonly List<DiscordClient> _clients = new List<DiscordClient>();

        /// <summary>
        /// Creates a new bot client for the given settings
        /// </summary>
        /// <param name="settings"></param>
        public BotClient(DiscordSettings settings)
        {
            Settings = new DiscordSettings
            {
                ApiToken = settings.ApiToken,
                LogLevel = settings.LogLevel,
                Intents = settings.Intents
            };

            Logger = new Logger(Settings.LogLevel);
            
            Initialized = true;
<<<<<<< HEAD
            
            Rest = new RestHandler(this, Logger);
            WebSocket = new Socket(this, Logger);
=======

            Rest = new RestHandler(this, _logger);
            WebSocket = new Socket(this, _logger);
>>>>>>> c2ce43cb
        }

        /// <summary>
        /// Gets or creates a new bot client for the given discord client
        /// </summary>
        /// <param name="client">Client to use for creating / loading the bot client</param>
        /// <returns>Bot client that is created or already exists</returns>
        public static BotClient GetOrCreate(DiscordClient client)
        {
            BotClient bot = ActiveBots[client.Settings.ApiToken];
            if (bot == null)
            {
                DiscordExtension.GlobalLogger.Debug($"{nameof(BotClient)}.{nameof(GetOrCreate)} Creating new BotClient");
                bot = new BotClient(client.Settings);
                ActiveBots[client.Settings.ApiToken] = bot;
            }

            bot.AddClient(client);
            DiscordExtension.GlobalLogger.Debug($"{nameof(BotClient)}.{nameof(GetOrCreate)} Adding plugin client {client.Owner.Name} to bot {bot.Bot?.GetFullUserName}");
            return bot;
        }

        /// <summary>
        /// Connects the websocket to discord. Should only be called if the websocket is disconnected
        /// </summary>
        public void ConnectWebSocket()
        {
            if (Initialized)
            {
                Logger.Debug($"{nameof(BotClient)}.{nameof(ConnectWebSocket)} Connecting to websocket");
                WebSocket.Connect();
            }
        }

        /// <summary>
        /// Close the websocket with discord
        /// </summary>
        /// <param name="attemptReconnect">Should we attempt to reconnect to discord after closing</param>
        /// <param name="attemptResume">Should we attempt to resume the previous session</param>
        public void DisconnectWebsocket(bool attemptReconnect = false, bool attemptResume = false)
        {
            if (Initialized)
            {
                WebSocket.Disconnect(attemptReconnect, attemptResume);
            }
        }

        /// <summary>
        /// Called when bot client is no longer used by any client and can be shutdown.
        /// </summary>
        internal void ShutdownBot()
        {
            Logger.Debug($"{nameof(BotClient)}.{nameof(ShutdownBot)} Shutting down the bot");
            ActiveBots.Remove(Settings.ApiToken);
            Initialized = false;
            WebSocket?.Shutdown();
            WebSocket = null;
            Rest?.Shutdown();
            Rest = null;
            ReadyData = null;
        }

        /// <summary>
        /// Add a client to this bot client
        /// </summary>
        /// <param name="client">Client to add to the bot</param>
        public void AddClient(DiscordClient client)
        {
            if (Settings.ApiToken != client.Settings.ApiToken)
            {
                throw new Exception("Failed to add client to bot client as ApiTokens do not match");
            }

            _clients.RemoveAll(c => c == client);
            _clients.Add(client);
<<<<<<< HEAD
            
            Logger.Debug($"{nameof(BotClient)}.{nameof(AddClient)} Add client for plugin {client.Owner.Title}");
            
=======

            _logger.Debug($"{nameof(BotClient)}.{nameof(AddClient)} Add client for plugin {client.Owner.Title}");

>>>>>>> c2ce43cb
            if (_clients.Count == 1)
            {
                Logger.Debug($"{nameof(BotClient)}.{nameof(AddClient)} Clients.Count == 1 connecting bot");
                ConnectWebSocket();
            }
            else
            {
                if (client.Settings.LogLevel < Settings.LogLevel)
                {
                    UpdateLogLevel(client.Settings.LogLevel);
                }
<<<<<<< HEAD
                
                if (ReadyData != null)
=======

                if (WebSocket.IsAlive())
>>>>>>> c2ce43cb
                {
                    ClientsPendingConnection.Add(client);
                }

                GatewayIntents intents = Settings.Intents | client.Settings.Intents;
                
                //Our intents have changed. Disconnect websocket and reconnect with new intents.
                if (intents != Settings.Intents)
                {
                    Settings.Intents = intents;
                    DisconnectWebsocket(true);
                    return;
                }
                
                if (WebSocket.IsConnected())
                {
                    ProcessPendingClients();
                }
            }
        }

        internal void ProcessPendingClients()
        {
            foreach (DiscordClient client in ClientsPendingConnection)
            {
                if (ReadyData != null)
                {
                    ReadyData.Guilds = Servers.Values.ToList();
                    client.CallHook(DiscordHooks.OnDiscordGatewayReady, ReadyData, true);
                }

                foreach (Guild guild in Servers.Values)
                {
                    if (guild.IsAvailable)
                    {
                        client.CallHook(DiscordHooks.OnDiscordGuildCreated, guild, true);
                    }

                    if (MembersLoaded.Contains(guild.Id))
                    {
                        client.CallHook(DiscordHooks.OnDiscordGuildMembersLoaded, guild, true);
                    }
                }
            }
            
            _clients.Clear();
        }

        /// <summary>
        /// Remove a client from the bot client
        /// If not clients are left bot will shutdown
        /// </summary>
        /// <param name="client">Client to remove from bot client</param>
        public void RemoveClient(DiscordClient client)
        {
            _clients.Remove(client);
            Logger.Debug($"{nameof(BotClient)}.{nameof(RemoveClient)} Client Removed");
            if (_clients.Count == 0)
            {
                ShutdownBot();
                Logger.Debug($"{nameof(BotClient)}.{nameof(RemoveClient)} Bot count 0 shutting down bot");
                return;
            }

            LogLevel level = _clients.Min(c => c.Settings.LogLevel);
            if (level > Settings.LogLevel)
            {
                UpdateLogLevel(level);
            }

            GatewayIntents intents = GatewayIntents.None;
            foreach (DiscordClient exitingClients in _clients)
            {
                intents |= exitingClients.Settings.Intents;
            }

            //Our intents have changed. Disconnect websocket and reconnect with new intents.
            if (intents != Settings.Intents)
            {
                Settings.Intents = intents;
                DisconnectWebsocket(true);
            }
        }

        private void UpdateLogLevel(LogLevel level)
        {
            Logger.UpdateLogLevel(level);
            Logger.Debug($"{nameof(BotClient)}.{nameof(UpdateLogLevel)} Updating log level from:{Settings.LogLevel} to: {level}");
            Settings.LogLevel = level;
        }

        /// <summary>
        /// Call a hook on all clients using this bot
        /// </summary>
        /// <param name="hookName">Hook to call</param>
        /// <param name="args">Args for the hook</param>
        public void CallHook(string hookName, params object[] args)
        {
            foreach (DiscordClient client in _clients)
            {
                client.CallHook(hookName, args);
            }
        }

        #region Websocket Commands
        /// <summary>
        /// Used to Identify the bot with discord
        /// </summary>
        internal void Identify()
        {
            // Sent immediately after connecting. Opcode 2: Identify
            // Ref: https://discordapp.com/developers/docs/topics/gateway#identifying

            if (!Initialized)
            {
                return;
            }

            IdentifyCommand identify = new IdentifyCommand
            {
                Token = Settings.ApiToken,
                Properties = new Properties
                {
                    OS = "Oxide.Ext.Discord",
                    Browser = "Oxide.Ext.Discord",
                    Device = "Oxide.Ext.Discord"
                },
                Intents = Settings.Intents,
                Compress = false,
                LargeThreshold = 50,
                Shard = new List<int> {0, 1}
            };

            WebSocket.Send(GatewayCommandCode.Identify, identify);
        }

        /// <summary>
        /// Used to resume the current session with discord
        /// </summary>
        internal void Resume(string sessionId, int sequence)
        {
            if (!Initialized)
            {
                return;
            }

            ResumeSessionCommand resume = new ResumeSessionCommand
            {
                Sequence = sequence,
                SessionId = sessionId,
                Token = Settings.ApiToken
            };

            WebSocket.Send(GatewayCommandCode.Resume, resume);
        }

        /// <summary>
        /// Sends a heartbeat to Discord
        /// </summary>
        public void SendHeartbeat(int sequence)
        {
            WebSocket.Send(GatewayCommandCode.Heartbeat, sequence);
        }

        /// <summary>
        /// Used to request guild members from discord for a specific guild
        /// </summary>
        /// <param name="request">Request for guild members</param>
        public void RequestGuildMembers(GuildMembersRequestCommand request)
        {
            if (!Initialized)
            {
                return;
            }

            WebSocket.Send(GatewayCommandCode.RequestGuildMembers, request);
        }

        /// <summary>
        /// Used to update the voice state for the bot
        /// </summary>
        /// <param name="voiceState"></param>
        public void UpdateVoiceState(UpdateVoiceStatusCommand voiceState)
        {
            if (!Initialized)
            {
                return;
            }

            WebSocket.Send(GatewayCommandCode.VoiceStateUpdate, voiceState);
        }

        /// <summary>
        /// Used to update the bots status in discord
        /// </summary>
        /// <param name="statusUpdate"></param>
        public void UpdateStatus(UpdateStatusCommand statusUpdate)
        {
            if (!Initialized)
            {
                return;
            }

            WebSocket.Send(GatewayCommandCode.StatusUpdate, statusUpdate);
        }
        #endregion

        #region Entity Helpers
        /// <summary>
        /// Returns a guild for the specific ID
        /// </summary>
        /// <param name="guildId">ID of the guild</param>
        /// <returns>Guild with the specified ID</returns>
        public Guild GetGuild(Snowflake? guildId)
        {
            if (guildId.HasValue && guildId.Value.IsValid())
            {
                return Servers[guildId.Value];
            }

            return null;
        }

        /// <summary>
        /// Returns the channel for the given channel ID.
        /// If guild ID is null it will search for a direct message channel
        /// If guild ID is not null it will search for a guild channel
        /// </summary>
        /// <param name="channelId"></param>
        /// <param name="guildId"></param>
        /// <returns></returns>
        public Channel GetChannel(Snowflake channelId, Snowflake? guildId)
        {
            return guildId.HasValue ? GetGuild(guildId)?.Channels[channelId] : DirectMessagesByChannelId[channelId];
        }

        /// <summary>
        /// Adds a guild to the list of servers a bot is in
        /// </summary>
        /// <param name="guild"></param>
        public void AddGuild(Guild guild)
        {
            Servers[guild.Id] = guild;
        }

        /// <summary>
        /// Adds a guild if it does not exist or updates the guild with
        /// </summary>
        /// <param name="guild"></param>
        public void AddGuildOrUpdate(Guild guild)
        {
            Guild existing = Servers[guild.Id];
            if (existing != null)
            {
                Logger.Verbose($"{nameof(BotClient)}.{nameof(AddGuildOrUpdate)} Updating Existing Guild {guild.Id}");
                existing.Update(guild);
            }
            else
            {
                Logger.Verbose($"{nameof(BotClient)}.{nameof(AddGuildOrUpdate)} Adding new Guild {guild.Id}");
                Servers[guild.Id] = guild;
            }
        }

        /// <summary>
        /// Removes guild from the list of servers a bot is in
        /// </summary>
        /// <param name="guildId">Guild to remove from bot</param>
        internal void RemoveGuild(Snowflake guildId)
        {
            Servers.Remove(guildId);
            MembersLoaded.Remove(guildId);
        }

        /// <summary>
        /// Adds a Direct Message Channel to the bot cache
        /// </summary>
        /// <param name="channel">Channel to be added</param>
        public void AddDirectChannel(Channel channel)
        {
            if (channel.Type != ChannelType.Dm)
            {
                Logger.Warning($"{nameof(BotClient)}.{nameof(AddDirectChannel)} Tried to add non DM channel");
                return;
            }
<<<<<<< HEAD
            
            Logger.Verbose($"{nameof(BotClient)}.{nameof(AddDirectChannel)} Adding New Channel {channel.Id}");
=======

            _logger.Verbose($"{nameof(BotClient)}.{nameof(AddDirectChannel)} Adding New Channel {channel.Id}");
>>>>>>> c2ce43cb
            DirectMessagesByChannelId[channel.Id] = channel;
            Snowflake? toId = channel.Recipients.Values.FirstOrDefault(r => !(r.Bot ?? false))?.Id;
            if (toId.HasValue && channel.Recipients.Count == 2)
            {
                DirectMessagesByUserId[toId.Value] = channel;
            }
        }

        /// <summary>
        /// Removes a direct message channel if it exists
        /// </summary>
        /// <param name="id">ID of the channel to remove</param>
        public void RemoveDirectMessageChannel(Snowflake id)
        {
            Channel existing = DirectMessagesByChannelId[id];
            if (existing != null)
            {
                DirectMessagesByChannelId.Remove(id);
                DirectMessagesByUserId.RemoveAll(c => c.Id == id);
            }
        }
        #endregion

        #region Discord Command Helpers
        internal bool IsPluginRegistered(Plugin plugin)
        {
            return _clients.Any(t => t.RegisteredForHooks.Contains(plugin));
        }
        #endregion
    }
}<|MERGE_RESOLUTION|>--- conflicted
+++ resolved
@@ -70,7 +70,6 @@
         /// Rest handler for all discord API calls
         /// </summary>
         public RestHandler Rest { get; private set; }
-<<<<<<< HEAD
         
         internal readonly ILogger Logger;
         
@@ -79,14 +78,6 @@
         internal readonly List<DiscordClient> ClientsPendingConnection = new List<DiscordClient>();
 
         internal Socket WebSocket;
-=======
-
-        internal GatewayReadyEvent ReadyData;
-        internal readonly List<Snowflake> MembersLoaded = new List<Snowflake>();
-
-        internal Socket WebSocket;
-        private readonly ILogger _logger;
->>>>>>> c2ce43cb
 
         /// <summary>
         /// List of all clients that are using this bot client
@@ -109,15 +100,9 @@
             Logger = new Logger(Settings.LogLevel);
             
             Initialized = true;
-<<<<<<< HEAD
             
             Rest = new RestHandler(this, Logger);
             WebSocket = new Socket(this, Logger);
-=======
-
-            Rest = new RestHandler(this, _logger);
-            WebSocket = new Socket(this, _logger);
->>>>>>> c2ce43cb
         }
 
         /// <summary>
@@ -193,15 +178,9 @@
 
             _clients.RemoveAll(c => c == client);
             _clients.Add(client);
-<<<<<<< HEAD
             
             Logger.Debug($"{nameof(BotClient)}.{nameof(AddClient)} Add client for plugin {client.Owner.Title}");
             
-=======
-
-            _logger.Debug($"{nameof(BotClient)}.{nameof(AddClient)} Add client for plugin {client.Owner.Title}");
-
->>>>>>> c2ce43cb
             if (_clients.Count == 1)
             {
                 Logger.Debug($"{nameof(BotClient)}.{nameof(AddClient)} Clients.Count == 1 connecting bot");
@@ -213,13 +192,8 @@
                 {
                     UpdateLogLevel(client.Settings.LogLevel);
                 }
-<<<<<<< HEAD
                 
                 if (ReadyData != null)
-=======
-
-                if (WebSocket.IsAlive())
->>>>>>> c2ce43cb
                 {
                     ClientsPendingConnection.Add(client);
                 }
@@ -505,13 +479,8 @@
                 Logger.Warning($"{nameof(BotClient)}.{nameof(AddDirectChannel)} Tried to add non DM channel");
                 return;
             }
-<<<<<<< HEAD
             
             Logger.Verbose($"{nameof(BotClient)}.{nameof(AddDirectChannel)} Adding New Channel {channel.Id}");
-=======
-
-            _logger.Verbose($"{nameof(BotClient)}.{nameof(AddDirectChannel)} Adding New Channel {channel.Id}");
->>>>>>> c2ce43cb
             DirectMessagesByChannelId[channel.Id] = channel;
             Snowflake? toId = channel.Recipients.Values.FirstOrDefault(r => !(r.Bot ?? false))?.Id;
             if (toId.HasValue && channel.Recipients.Count == 2)
