using System;
using Oxide.Ext.Discord.Entities;

namespace Oxide.Ext.Discord.Helpers.Cdn
{
    /// <summary>
    /// Represents Discord <a href="https://discord.com/developers/docs/reference#image-formatting-cdn-endpoints">CDN Endpoints</a>
    /// </summary>
    public static class DiscordCdn
    {
        /// <summary>
        /// Base CDN Url
        /// </summary>
        public const string CdnUrl = "https://cdn.discordapp.com";

<<<<<<< HEAD
        public static string GetCustomEmojiUrl(Snowflake emojiId, ImageFormat format = ImageFormat.Auto)
=======
        /// <summary>
        /// Returns the Url to the custom emoji
        /// </summary>
        /// <param name="emojiId">ID of the emoji</param>
        /// <param name="format">The format the emoji is in</param>
        /// <returns>Url of the emoji</returns>
        /// <exception cref="ArgumentException">Thrown if format is Jpg or WebP</exception>
        public static string GetCustomEmojiUrl(string emojiId, ImageFormat format = ImageFormat.Auto)
>>>>>>> c5d6d896
        {
            if (format == ImageFormat.Jpg || format == ImageFormat.WebP)
            {
                throw new ArgumentException("ImageFormat is not valid for Custom Emoji. Valid types are (Auto, Png, Gif)", nameof(format));
            }

            return $"{CdnUrl}/emojis/{emojiId}.{GetExtension(format, emojiId.ToString())}";
        }
        
<<<<<<< HEAD
        public static string GetGuildIconUrl(Snowflake guildId, string guildIcon, ImageFormat format = ImageFormat.Auto)
=======
        /// <summary>
        /// Returns the Url to the Guild Icon
        /// </summary>
        /// <param name="guildId">Guild ID for the icon</param>
        /// <param name="guildIcon">Guild Icon from guild</param>
        /// <param name="format">Format the icon is in</param>
        /// <returns>Url of the guild icon</returns>
        public static string GetGuildIconUrl(string guildId, string guildIcon, ImageFormat format = ImageFormat.Auto)
>>>>>>> c5d6d896
        {
            return $"{CdnUrl}/icons/{guildId}/{guildIcon}.{GetExtension(format, guildIcon)}";
        }
        
<<<<<<< HEAD
        public static string GetGuildSplashUrl(Snowflake guildId, string guildSplash, ImageFormat format = ImageFormat.Auto)
=======
        /// <summary>
        /// Returns the Url of the Guild Splash
        /// </summary>
        /// <param name="guildId">Guild ID for the icon</param>
        /// <param name="guildSplash">Guild Splash from guild</param>
        /// <param name="format">Format the icon is in</param>
        /// <returns>Url of the guild splash</returns>
        /// <exception cref="ArgumentException">Thrown if format is Gif</exception>
        public static string GetGuildSplashUrl(string guildId, string guildSplash, ImageFormat format = ImageFormat.Auto)
>>>>>>> c5d6d896
        {
            if (format == ImageFormat.Gif)
            {
                throw new ArgumentException("ImageFormat is not valid for Guild Splash. Valid types are (Auto, Png, Jpeg, WebP)", nameof(format));
            }
            
            return $"{CdnUrl}/splashes/{guildId}/{guildSplash}.{GetExtension(format, guildSplash)}";
        }
        
<<<<<<< HEAD
        public static string GetGuildDiscoverySplashUrl(Snowflake guildId, string guildDiscoverySplash, ImageFormat format = ImageFormat.Auto)
=======
        /// <summary>
        /// Return the Url of the Guild Discovery Splash
        /// </summary>
        /// <param name="guildId">Guild ID for the icon</param>
        /// <param name="guildDiscoverySplash">Guild Discovery Splash from guild</param>
        /// <param name="format">Format the icon is in</param>
        /// <returns>Url of the guild discovery splash</returns>
        /// <exception cref="ArgumentException">Thrown if format is Gif</exception>
        public static string GetGuildDiscoverySplashUrl(string guildId, string guildDiscoverySplash, ImageFormat format = ImageFormat.Auto)
>>>>>>> c5d6d896
        {
            if (format == ImageFormat.Gif)
            {
                throw new ArgumentException("ImageFormat is not valid for Guild Discovery Splash. Valid types are (Auto, Png, Jpeg, WebP)", nameof(format));
            }
            
            return $"{CdnUrl}/discovery-splashes/{guildId}/{guildDiscoverySplash}.{GetExtension(format, guildDiscoverySplash)}";
        }
        
<<<<<<< HEAD
        public static string GetGuildBannerUrl(Snowflake guildId, string guildBanner, ImageFormat format = ImageFormat.Auto)
=======
        /// <summary>
        /// Returns the Url of the Guild Banner
        /// </summary>
        /// <param name="guildId">Guild ID for the icon</param>
        /// <param name="guildBanner">Guild Banner from guild</param>
        /// <param name="format">Format the icon is in</param>
        /// <returns>Url of the guild banner</returns>
        /// <exception cref="ArgumentException">Thrown if format is Gif</exception>
        public static string GetGuildBannerUrl(string guildId, string guildBanner, ImageFormat format = ImageFormat.Auto)
>>>>>>> c5d6d896
        {
            if (format == ImageFormat.Gif)
            {
                throw new ArgumentException("ImageFormat is not valid for Guild Banner. Valid types are (Auto, Png, Jpeg, WebP)", nameof(format));
            }
            
            return $"{CdnUrl}/banners/{guildId}/{guildBanner}.{GetExtension(format, guildBanner)}";
        }
        
<<<<<<< HEAD
        public static string GetUserDefaultAvatarUrl(Snowflake userId, string userDiscriminator)
=======
        /// <summary>
        /// Returns the Url of the users default avatar
        /// </summary>
        /// <param name="userId">Discord User ID</param>
        /// <param name="userDiscriminator">Discord User Discriminator</param>
        /// <returns>Url of the default avatar url</returns>
        public static string GetUserDefaultAvatarUrl(string userId, string userDiscriminator)
>>>>>>> c5d6d896
        {
            uint discriminator = uint.Parse(userDiscriminator) % 5;
            return $"{CdnUrl}/embed/avatars/{userId}/{discriminator}.png";
        }
        
<<<<<<< HEAD
        public static string GetUserAvatarUrl(Snowflake userId, string userAvatar, ImageFormat format = ImageFormat.Auto)
=======
        /// <summary>
        /// Returns the Url of the users avatar
        /// </summary>
        /// <param name="userId">Discord User ID</param>
        /// <param name="userAvatar">User avatar from user</param>
        /// <param name="format">Format the avatar is in</param>
        /// <returns>Url of the users avatar</returns>
        public static string GetUserAvatarUrl(string userId, string userAvatar, ImageFormat format = ImageFormat.Auto)
>>>>>>> c5d6d896
        {
            return $"{CdnUrl}/avatars/{userId}/{userAvatar}.{GetExtension(format, userAvatar)}";
        }
        
<<<<<<< HEAD
        public static string GetApplicationIconUrl(Snowflake applicationId, string icon, ImageFormat format = ImageFormat.Auto)
=======
        /// <summary>
        /// Returns the url to the application icon
        /// </summary>
        /// <param name="applicationId">Application ID</param>
        /// <param name="icon">Icon field from application</param>
        /// <param name="format">Format the icon is in</param>
        /// <returns>Url of the application icon</returns>
        /// <exception cref="ArgumentException">Throw if format is Gif</exception>
        public static string GetApplicationIconUrl(string applicationId, string icon, ImageFormat format = ImageFormat.Auto)
>>>>>>> c5d6d896
        {
            if (format == ImageFormat.Gif)
            {
                throw new ArgumentException("ImageFormat is not valid for Application Icon. Valid types are (Auto, Png, Jpeg, WebP)", nameof(format));
            }
            
            return $"{CdnUrl}/app-icons/{applicationId}/{icon}.{GetExtension(format, icon)}";
        }
        
<<<<<<< HEAD
        public static string GetApplicationAssetUrl(Snowflake applicationId, Snowflake assetId, ImageFormat format = ImageFormat.Auto)
=======
        /// <summary>
        /// Returns the applications asset icon url
        /// </summary>
        /// <param name="applicationId">Application ID of the icon</param>
        /// <param name="assetId">Asset ID for the application</param>
        /// <param name="format">Format the icon is in</param>
        /// <returns>Url of the application asset icon</returns>
        /// <exception cref="ArgumentException">Throw if format is Gif</exception>
        public static string GetApplicationAssetUrl(string applicationId, string assetId, ImageFormat format = ImageFormat.Auto)
>>>>>>> c5d6d896
        {
            if (format == ImageFormat.Gif)
            {
                throw new ArgumentException("ImageFormat is not valid for Application Asset. Valid types are (Auto, Png, Jpeg, WebP)", nameof(format));
            }
            
            return $"{CdnUrl}/app-assets/{applicationId}/{assetId}.{GetExtension(format, assetId.ToString())}";
        }
        
<<<<<<< HEAD
        public static string GetAchievementIconUrl(Snowflake applicationId, Snowflake achievementId, string iconHash, ImageFormat format = ImageFormat.Auto)
=======
        /// <summary>
        /// Returns the Url of the Achievement Icon
        /// </summary>
        /// <param name="applicationId">Application ID of the icon</param>
        /// <param name="achievementId">Achievement ID</param>
        /// <param name="iconHash">Achievement Icon Hash</param>
        /// <param name="format">Format the icon is in</param>
        /// <returns>Url of the achievement icon</returns>
        /// <exception cref="ArgumentException">Throw if format is Gif</exception>
        public static string GetAchievementIconUrl(string applicationId, string achievementId, string iconHash, ImageFormat format = ImageFormat.Auto)
>>>>>>> c5d6d896
        {
            if (format == ImageFormat.Gif)
            {
                throw new ArgumentException("ImageFormat is not valid for Achievement Icon. Valid types are (Auto, Png, Jpeg, WebP)", nameof(format));
            }
            
            return $"{CdnUrl}/app-assets/{applicationId}/achievements/{achievementId}/icons/{iconHash}.{GetExtension(format, iconHash)}";
        }
        
<<<<<<< HEAD
        public static string GetTeamIconUrl(Snowflake teamId, string teamIcon, ImageFormat format = ImageFormat.Auto)
=======
        /// <summary>
        /// Returns the Url of the Team Icon
        /// </summary>
        /// <param name="teamId">Team ID of the Icon</param>
        /// <param name="teamIcon">Icon field from Team</param>
        /// <param name="format">Format the icon is in</param>
        /// <returns>Url of the achievement icon</returns>
        /// <exception cref="ArgumentException">Throw if format is Gif</exception>
        public static string GetTeamIconUrl(string teamId, string teamIcon, ImageFormat format = ImageFormat.Auto)
>>>>>>> c5d6d896
        {
            if (format == ImageFormat.Gif)
            {
                throw new ArgumentException("ImageFormat is not valid for Team Icon. Valid types are (Auto, Png, Jpeg, WebP)", nameof(format));
            }
            
            return $"{CdnUrl}/team-icons/{teamId}/{teamIcon}.{GetExtension(format, teamIcon)}";
        }

        /// <summary>
        /// Returns the extension to use for the image
        /// </summary>
        /// <param name="format">Image format that is requested</param>
        /// <param name="image">Image data from the field</param>
        /// <returns>Image extension for the image format and image data</returns>
        /// <exception cref="ArgumentOutOfRangeException">Thrown if Image Format is out of range</exception>
        public static string GetExtension(ImageFormat format, string image)
        {
            if (format == ImageFormat.Auto)
            {
                format = image.StartsWith("a_") ? ImageFormat.Gif : ImageFormat.Png;
            }

            switch (format)
            {
                case ImageFormat.Jpg:
                    return "jpeg";
                case ImageFormat.Png:
                    return "png";
                case ImageFormat.WebP:
                    return "webp";
                case ImageFormat.Gif:
                    return "gif";
                default:
                    throw new ArgumentOutOfRangeException(nameof(format), format, "Format is not a valid ImageFormat");
            }
        }
    }
}<|MERGE_RESOLUTION|>--- conflicted
+++ resolved
@@ -13,9 +13,6 @@
         /// </summary>
         public const string CdnUrl = "https://cdn.discordapp.com";
 
-<<<<<<< HEAD
-        public static string GetCustomEmojiUrl(Snowflake emojiId, ImageFormat format = ImageFormat.Auto)
-=======
         /// <summary>
         /// Returns the Url to the custom emoji
         /// </summary>
@@ -23,8 +20,7 @@
         /// <param name="format">The format the emoji is in</param>
         /// <returns>Url of the emoji</returns>
         /// <exception cref="ArgumentException">Thrown if format is Jpg or WebP</exception>
-        public static string GetCustomEmojiUrl(string emojiId, ImageFormat format = ImageFormat.Auto)
->>>>>>> c5d6d896
+        public static string GetCustomEmojiUrl(Snowflake emojiId, ImageFormat format = ImageFormat.Auto)
         {
             if (format == ImageFormat.Jpg || format == ImageFormat.WebP)
             {
@@ -34,25 +30,18 @@
             return $"{CdnUrl}/emojis/{emojiId}.{GetExtension(format, emojiId.ToString())}";
         }
         
-<<<<<<< HEAD
+        /// <summary>
+        /// Returns the Url to the Guild Icon
+        /// </summary>
+        /// <param name="guildId">Guild ID for the icon</param>
+        /// <param name="guildIcon">Guild Icon from guild</param>
+        /// <param name="format">Format the icon is in</param>
+        /// <returns>Url of the guild icon</returns>
         public static string GetGuildIconUrl(Snowflake guildId, string guildIcon, ImageFormat format = ImageFormat.Auto)
-=======
-        /// <summary>
-        /// Returns the Url to the Guild Icon
-        /// </summary>
-        /// <param name="guildId">Guild ID for the icon</param>
-        /// <param name="guildIcon">Guild Icon from guild</param>
-        /// <param name="format">Format the icon is in</param>
-        /// <returns>Url of the guild icon</returns>
-        public static string GetGuildIconUrl(string guildId, string guildIcon, ImageFormat format = ImageFormat.Auto)
->>>>>>> c5d6d896
         {
             return $"{CdnUrl}/icons/{guildId}/{guildIcon}.{GetExtension(format, guildIcon)}";
         }
         
-<<<<<<< HEAD
-        public static string GetGuildSplashUrl(Snowflake guildId, string guildSplash, ImageFormat format = ImageFormat.Auto)
-=======
         /// <summary>
         /// Returns the Url of the Guild Splash
         /// </summary>
@@ -61,8 +50,7 @@
         /// <param name="format">Format the icon is in</param>
         /// <returns>Url of the guild splash</returns>
         /// <exception cref="ArgumentException">Thrown if format is Gif</exception>
-        public static string GetGuildSplashUrl(string guildId, string guildSplash, ImageFormat format = ImageFormat.Auto)
->>>>>>> c5d6d896
+        public static string GetGuildSplashUrl(Snowflake guildId, string guildSplash, ImageFormat format = ImageFormat.Auto)
         {
             if (format == ImageFormat.Gif)
             {
@@ -72,9 +60,6 @@
             return $"{CdnUrl}/splashes/{guildId}/{guildSplash}.{GetExtension(format, guildSplash)}";
         }
         
-<<<<<<< HEAD
-        public static string GetGuildDiscoverySplashUrl(Snowflake guildId, string guildDiscoverySplash, ImageFormat format = ImageFormat.Auto)
-=======
         /// <summary>
         /// Return the Url of the Guild Discovery Splash
         /// </summary>
@@ -83,8 +68,7 @@
         /// <param name="format">Format the icon is in</param>
         /// <returns>Url of the guild discovery splash</returns>
         /// <exception cref="ArgumentException">Thrown if format is Gif</exception>
-        public static string GetGuildDiscoverySplashUrl(string guildId, string guildDiscoverySplash, ImageFormat format = ImageFormat.Auto)
->>>>>>> c5d6d896
+        public static string GetGuildDiscoverySplashUrl(Snowflake guildId, string guildDiscoverySplash, ImageFormat format = ImageFormat.Auto)
         {
             if (format == ImageFormat.Gif)
             {
@@ -94,9 +78,6 @@
             return $"{CdnUrl}/discovery-splashes/{guildId}/{guildDiscoverySplash}.{GetExtension(format, guildDiscoverySplash)}";
         }
         
-<<<<<<< HEAD
-        public static string GetGuildBannerUrl(Snowflake guildId, string guildBanner, ImageFormat format = ImageFormat.Auto)
-=======
         /// <summary>
         /// Returns the Url of the Guild Banner
         /// </summary>
@@ -105,8 +86,7 @@
         /// <param name="format">Format the icon is in</param>
         /// <returns>Url of the guild banner</returns>
         /// <exception cref="ArgumentException">Thrown if format is Gif</exception>
-        public static string GetGuildBannerUrl(string guildId, string guildBanner, ImageFormat format = ImageFormat.Auto)
->>>>>>> c5d6d896
+        public static string GetGuildBannerUrl(Snowflake guildId, string guildBanner, ImageFormat format = ImageFormat.Auto)
         {
             if (format == ImageFormat.Gif)
             {
@@ -116,25 +96,18 @@
             return $"{CdnUrl}/banners/{guildId}/{guildBanner}.{GetExtension(format, guildBanner)}";
         }
         
-<<<<<<< HEAD
-        public static string GetUserDefaultAvatarUrl(Snowflake userId, string userDiscriminator)
-=======
         /// <summary>
         /// Returns the Url of the users default avatar
         /// </summary>
         /// <param name="userId">Discord User ID</param>
         /// <param name="userDiscriminator">Discord User Discriminator</param>
         /// <returns>Url of the default avatar url</returns>
-        public static string GetUserDefaultAvatarUrl(string userId, string userDiscriminator)
->>>>>>> c5d6d896
+        public static string GetUserDefaultAvatarUrl(Snowflake userId, string userDiscriminator)
         {
             uint discriminator = uint.Parse(userDiscriminator) % 5;
             return $"{CdnUrl}/embed/avatars/{userId}/{discriminator}.png";
         }
         
-<<<<<<< HEAD
-        public static string GetUserAvatarUrl(Snowflake userId, string userAvatar, ImageFormat format = ImageFormat.Auto)
-=======
         /// <summary>
         /// Returns the Url of the users avatar
         /// </summary>
@@ -142,15 +115,11 @@
         /// <param name="userAvatar">User avatar from user</param>
         /// <param name="format">Format the avatar is in</param>
         /// <returns>Url of the users avatar</returns>
-        public static string GetUserAvatarUrl(string userId, string userAvatar, ImageFormat format = ImageFormat.Auto)
->>>>>>> c5d6d896
+        public static string GetUserAvatarUrl(Snowflake userId, string userAvatar, ImageFormat format = ImageFormat.Auto)
         {
             return $"{CdnUrl}/avatars/{userId}/{userAvatar}.{GetExtension(format, userAvatar)}";
         }
         
-<<<<<<< HEAD
-        public static string GetApplicationIconUrl(Snowflake applicationId, string icon, ImageFormat format = ImageFormat.Auto)
-=======
         /// <summary>
         /// Returns the url to the application icon
         /// </summary>
@@ -159,8 +128,7 @@
         /// <param name="format">Format the icon is in</param>
         /// <returns>Url of the application icon</returns>
         /// <exception cref="ArgumentException">Throw if format is Gif</exception>
-        public static string GetApplicationIconUrl(string applicationId, string icon, ImageFormat format = ImageFormat.Auto)
->>>>>>> c5d6d896
+        public static string GetApplicationIconUrl(Snowflake applicationId, string icon, ImageFormat format = ImageFormat.Auto)
         {
             if (format == ImageFormat.Gif)
             {
@@ -170,9 +138,6 @@
             return $"{CdnUrl}/app-icons/{applicationId}/{icon}.{GetExtension(format, icon)}";
         }
         
-<<<<<<< HEAD
-        public static string GetApplicationAssetUrl(Snowflake applicationId, Snowflake assetId, ImageFormat format = ImageFormat.Auto)
-=======
         /// <summary>
         /// Returns the applications asset icon url
         /// </summary>
@@ -181,8 +146,7 @@
         /// <param name="format">Format the icon is in</param>
         /// <returns>Url of the application asset icon</returns>
         /// <exception cref="ArgumentException">Throw if format is Gif</exception>
-        public static string GetApplicationAssetUrl(string applicationId, string assetId, ImageFormat format = ImageFormat.Auto)
->>>>>>> c5d6d896
+        public static string GetApplicationAssetUrl(Snowflake applicationId, Snowflake assetId, ImageFormat format = ImageFormat.Auto)
         {
             if (format == ImageFormat.Gif)
             {
@@ -192,9 +156,6 @@
             return $"{CdnUrl}/app-assets/{applicationId}/{assetId}.{GetExtension(format, assetId.ToString())}";
         }
         
-<<<<<<< HEAD
-        public static string GetAchievementIconUrl(Snowflake applicationId, Snowflake achievementId, string iconHash, ImageFormat format = ImageFormat.Auto)
-=======
         /// <summary>
         /// Returns the Url of the Achievement Icon
         /// </summary>
@@ -204,8 +165,7 @@
         /// <param name="format">Format the icon is in</param>
         /// <returns>Url of the achievement icon</returns>
         /// <exception cref="ArgumentException">Throw if format is Gif</exception>
-        public static string GetAchievementIconUrl(string applicationId, string achievementId, string iconHash, ImageFormat format = ImageFormat.Auto)
->>>>>>> c5d6d896
+        public static string GetAchievementIconUrl(Snowflake applicationId, Snowflake achievementId, string iconHash, ImageFormat format = ImageFormat.Auto)
         {
             if (format == ImageFormat.Gif)
             {
@@ -215,9 +175,6 @@
             return $"{CdnUrl}/app-assets/{applicationId}/achievements/{achievementId}/icons/{iconHash}.{GetExtension(format, iconHash)}";
         }
         
-<<<<<<< HEAD
-        public static string GetTeamIconUrl(Snowflake teamId, string teamIcon, ImageFormat format = ImageFormat.Auto)
-=======
         /// <summary>
         /// Returns the Url of the Team Icon
         /// </summary>
@@ -226,8 +183,7 @@
         /// <param name="format">Format the icon is in</param>
         /// <returns>Url of the achievement icon</returns>
         /// <exception cref="ArgumentException">Throw if format is Gif</exception>
-        public static string GetTeamIconUrl(string teamId, string teamIcon, ImageFormat format = ImageFormat.Auto)
->>>>>>> c5d6d896
+        public static string GetTeamIconUrl(Snowflake teamId, string teamIcon, ImageFormat format = ImageFormat.Auto)
         {
             if (format == ImageFormat.Gif)
             {
