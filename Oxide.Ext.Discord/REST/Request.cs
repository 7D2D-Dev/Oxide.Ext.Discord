--- conflicted
+++ resolved
@@ -1,7 +1,4 @@
-<<<<<<< HEAD
-﻿using Oxide.Ext.Discord.Logging;
-=======
-﻿using System;
+using System;
 using System.Collections.Generic;
 using System.IO;
 using System.Net;
@@ -10,7 +7,6 @@
 using Oxide.Core;
 using Oxide.Core.Libraries;
 using Oxide.Ext.Discord.DiscordObjects;
->>>>>>> a2fa3f65
 
 namespace Oxide.Ext.Discord.REST
 {
@@ -44,16 +40,10 @@
 
         private const int RequestMaxLength = 30;
 
-        private static readonly JsonSerializerSettings DefaultSerializerSettings = new JsonSerializerSettings()
-        {
-            NullValueHandling = NullValueHandling.Ignore
-        };
-
         private readonly ILogger _logger;
 
         public Request(RequestMethod method, string route, string endpoint, Dictionary<string, string> headers, object data, Action<RestResponse> callback, LogLevel logLevel)
         {
-<<<<<<< HEAD
             this.Method = method;
             this.Route = route;
             this.Endpoint = endpoint;
@@ -61,14 +51,6 @@
             this.Data = data;
             this.Callback = callback;
             _logger = new Logger<Request>(logLevel);
-=======
-            Method = method;
-            Route = route;
-            Endpoint = endpoint;
-            Headers = headers;
-            Data = data;
-            Callback = callback;
->>>>>>> a2fa3f65
         }
 
         public void Fire(Bucket bucket)
@@ -110,14 +92,8 @@
                 using HttpWebResponse httpResponse = ex.Response as HttpWebResponse;
                 if (httpResponse == null)
                 {
-<<<<<<< HEAD
-                    _logger.LogException($"A web request exception occured (internal error) [RETRY={retries}/3]\n", ex);
-                    _logger.LogError($"Request URL: [{Method.ToString()}] {RequestURL}");
-=======
-                    Interface.Oxide.LogException($"[Discord Extension] A web request exception occured (internal error) [RETRY={_retries}/3].", ex);
-                    Interface.Oxide.LogError($"[Discord Extension] Request URL: [{Method.ToString()}] {RequestUrl}");
-                    // Interface.Oxide.LogError($"[Discord Ext] Exception message: {ex.Message}");
->>>>>>> a2fa3f65
+                    _logger.LogException($"[Discord Extension] A web request exception occured (internal error) [RETRY={_retries}/3].", ex);
+                    _logger.LogError($"[Discord Extension] Request URL: [{Method.ToString()}] {RequestUrl}");
 
                     Close(++_retries >= 3);
                     return;
@@ -132,35 +108,23 @@
                 }
                 else
                 {
-<<<<<<< HEAD
-                    _logger.LogWarning($"An error occured whilst submitting a request to {req.RequestUri} (code {httpResponse.StatusCode}): {message}");
-=======
                     DiscordApiError apiError = Response.ParseData<DiscordApiError>();
                     if (!string.IsNullOrEmpty(apiError.Code))
                     {
-                        Interface.Oxide.LogWarning($"[Discord Extension] Discord has returned error Code - {apiError.Code}: {apiError.Message} - {req.RequestUri} (code {httpResponse.StatusCode})");
+                        _logger.LogWarning($"[Discord Extension] Discord has returned error Code - {apiError.Code}: {apiError.Message} - {req.RequestUri} (code {httpResponse.StatusCode})");
                     }
                     else
                     {
-                        Interface.Oxide.LogWarning($"[Discord Extension] An error occured whilst submitting a request to {req.RequestUri} (code {httpResponse.StatusCode}): {message}");
+                        _logger.LogWarning($"[Discord Extension] An error occured whilst submitting a request to {req.RequestUri} (code {httpResponse.StatusCode}): {message}");
                     }
->>>>>>> a2fa3f65
                 }
                 
                 Close(!isRateLimit);
             }
             catch (Exception ex)
             {
-<<<<<<< HEAD
-                _logger.LogException("Request callback raised an exception", ex);
-            }
-            finally
-            {
-                this.Close();
-=======
-                Interface.Oxide.LogException("[Discord Extension] Request callback raised an exception", ex);
+                _logger.LogException("[Discord Extension] Request callback raised an exception", ex);
                 Close();
->>>>>>> a2fa3f65
             }
         }
 
