--- conflicted
+++ resolved
@@ -96,35 +96,9 @@
             {
                 using (HttpWebResponse httpResponse = ex.Response as HttpWebResponse)
                 {
-<<<<<<< HEAD
-                    _logger.LogException($"A web request exception occured (internal error) [RETRY={_retries}/3].\nRequest URL: [{Method.ToString()}] {req.RequestUri}", ex);
-
-                    Close(false);
-                    return;
-                }
-                
-                string message = ParseResponse(ex.Response);
-                
-                bool isRateLimit = (int) httpResponse.StatusCode == 429;
-                if (isRateLimit)
-                {
-                    _logger.LogWarning($"Discord rate limit reached. (Rate limit info: remaining: Route:{req.RequestUri}, {bucket.Remaining}, limit: {bucket.Limit}, reset: {bucket.Reset}, time now: {Time.TimeSinceEpoch()}");
-                }
-                else
-                {
-                    DiscordApiError apiError = Response.ParseData<DiscordApiError>();
-                    if (!string.IsNullOrEmpty(apiError.Code))
-                    {
-                        _logger.LogError($"Discord has returned error Code: {apiError.Code}: {apiError.Message}, {req.RequestUri} (code {httpResponse.StatusCode})");
-                    }
-                    else
-                    {
-                        _logger.LogError($"An error occured whilst submitting a request to {req.RequestUri} (code {httpResponse.StatusCode}): {message}");
-=======
                     if (httpResponse == null)
                     {
-                        _logger.LogException($"A web request exception occured (internal error) [RETRY={_retries}/3].", ex);
-                        _logger.LogError($"Request URL: [{Method.ToString()}] {RequestUrl}");
+                        _logger.LogException($"A web request exception occured (internal error) [RETRY={_retries}/3].\nRequest URL: [{Method.ToString()}] {req.RequestUri}", ex);
 
                         Close(false);
                         return;
@@ -135,20 +109,19 @@
                     bool isRateLimit = (int) httpResponse.StatusCode == 429;
                     if (isRateLimit)
                     {
-                        _logger.LogInfo($"Discord ratelimit reached. (Ratelimit info: remaining: {bucket.Remaining}, limit: {bucket.Limit}, reset: {bucket.Reset}, time now: {Helpers.Time.TimeSinceEpoch()}");
+                        _logger.LogWarning($"Discord rate limit reached. (Rate limit info: remaining: Route:{req.RequestUri}, {bucket.Remaining}, limit: {bucket.Limit}, reset: {bucket.Reset}, time now: {Time.TimeSinceEpoch()}");
                     }
                     else
                     {
                         DiscordApiError apiError = Response.ParseData<DiscordApiError>();
                         if (!string.IsNullOrEmpty(apiError.Code))
                         {
-                            _logger.LogWarning($"Discord has returned error Code - {apiError.Code}: {apiError.Message} - {req.RequestUri} (code {httpResponse.StatusCode})");
+                            _logger.LogError($"Discord has returned error Code: {apiError.Code}: {apiError.Message}, {req.RequestUri} (code {httpResponse.StatusCode})");
                         }
                         else
                         {
-                            _logger.LogWarning($"An error occured whilst submitting a request to {req.RequestUri} (code {httpResponse.StatusCode}): {message}");
+                            _logger.LogError($"An error occured whilst submitting a request to {req.RequestUri} (code {httpResponse.StatusCode}): {message}");
                         }
->>>>>>> 0a0556ad
                     }
 
                     Close(!isRateLimit);
