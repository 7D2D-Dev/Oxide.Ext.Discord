--- conflicted
+++ resolved
@@ -5,7 +5,6 @@
 using System.Text;
 using Newtonsoft.Json;
 using Oxide.Core.Libraries;
-using Oxide.Ext.Discord.Entities;
 using Oxide.Ext.Discord.Logging;
 using Time = Oxide.Ext.Discord.Helpers.Time;
 
@@ -17,13 +16,7 @@
 
         public string Route { get; }
 
-<<<<<<< HEAD
-        public string Endpoint { get; }
-
-        public string RequestUrl => UrlBase + "/" + ApiVersion + Route + Endpoint;
-=======
-        public string RequestUrl => UrlBase + Route;
->>>>>>> 3f5ca611
+        public string RequestUrl => UrlBase + "/" + ApiVersion + Route;
 
         public Dictionary<string, string> Headers { get; }
 
@@ -42,12 +35,8 @@
         private byte _retries;
         
         private const string UrlBase = "https://discordapp.com/api";
-<<<<<<< HEAD
         private const string ApiVersion = "v8";
 
-=======
-        
->>>>>>> 3f5ca611
         private const int RequestMaxLength = 30;
 
         private readonly ILogger _logger;
@@ -211,11 +200,7 @@
                 RateLimit limit = response.ParseData<RateLimit>();
                 if (limit.Global)
                 {
-<<<<<<< HEAD
-                    GlobalRateLimit.Reached(rateRetryAfter * 1000);
-=======
                     _bucket.Handler.RateLimit.ReachedRateLimit(globalRetryAfter);
->>>>>>> 3f5ca611
                 }
             }
 
