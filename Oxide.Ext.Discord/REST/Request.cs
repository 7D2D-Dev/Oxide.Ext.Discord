using System;
using System.Collections.Generic;
using System.IO;
using System.Net;
using System.Text;
using Newtonsoft.Json;
using Oxide.Core;
using Oxide.Core.Libraries;
using Oxide.Ext.Discord.DiscordObjects;
using Oxide.Ext.Discord.Logging;

namespace Oxide.Ext.Discord.REST
{
    public class Request
    {
<<<<<<< HEAD
        private const string URLBase = "https://discordapp.com/api";
        private const string ApiVersion = "v8";

        private const double RequestMaxLength = 10d;

=======
>>>>>>> 9710038e
        public RequestMethod Method { get; }

        public string Route { get; }

        public string Endpoint { get; }

<<<<<<< HEAD
        public string RequestURL => URLBase + "/" + ApiVersion + Route + Endpoint;
=======
        public string RequestUrl => UrlBase + Route + Endpoint;
>>>>>>> 9710038e

        public Dictionary<string, string> Headers { get; }

        public object Data { get; }

        public RestResponse Response { get; private set; }

        public Action<RestResponse> Callback { get; }

        public DateTime? StartTime { get; private set; }

        public bool InProgress { get; set; }

        private Bucket _bucket;

        private byte _retries;
        
        private const string UrlBase = "https://discordapp.com/api";

        private const int RequestMaxLength = 30;

        private readonly ILogger _logger;
        
        private static readonly JsonSerializerSettings DefaultSerializerSettings = new JsonSerializerSettings()
        {
            NullValueHandling = NullValueHandling.Ignore
        };

        public Request(RequestMethod method, string route, string endpoint, Dictionary<string, string> headers, object data, Action<RestResponse> callback, LogLevel logLevel)
        {
            this.Method = method;
            this.Route = route;
            this.Endpoint = endpoint;
            this.Headers = headers;
            this.Data = data;
            this.Callback = callback;
            _logger = new Logger<Request>(logLevel);
        }

        public void Fire(Bucket bucket)
        {
            _bucket = bucket;
            InProgress = true;
            StartTime = DateTime.UtcNow;

            HttpWebRequest req = (HttpWebRequest)WebRequest.Create(RequestUrl);
            req.Method = Method.ToString();
            req.ContentType = "application/json";
            req.Timeout = RequestMaxLength * 1000;
            req.ContentLength = 0;

            if (Headers != null)
            {
                req.SetRawHeaders(Headers);
            }
            
            try
            {
                //Can timeout while writing request data
                if (Data != null)
                {
                    WriteRequestData(req, Data);
                }
                
                using HttpWebResponse response = req.GetResponse() as HttpWebResponse;
                if (response != null)
                {
                    ParseResponse(response);
                }

                Callback?.Invoke(Response);
                Close();
            }
            catch (WebException ex)
            {
                using HttpWebResponse httpResponse = ex.Response as HttpWebResponse;
                if (httpResponse == null)
                {
                    _logger.LogException($"A web request exception occured (internal error) [RETRY={_retries}/3].", ex);
                    _logger.LogError($"Request URL: [{Method.ToString()}] {RequestUrl}");

                    Close(false);
                    return;
                }
                
                string message = ParseResponse(ex.Response);
                
                bool isRateLimit = (int) httpResponse.StatusCode == 429;
                if (isRateLimit)
                {
                    _logger.LogInfo($"Discord ratelimit reached. (Ratelimit info: remaining: {bucket.Remaining}, limit: {bucket.Limit}, reset: {bucket.Reset}, time now: {Helpers.Time.TimeSinceEpoch()}");
                }
                else
                {
                    DiscordApiError apiError = Response.ParseData<DiscordApiError>();
                    if (!string.IsNullOrEmpty(apiError.Code))
                    {
                        _logger.LogWarning($"Discord has returned error Code - {apiError.Code}: {apiError.Message} - {req.RequestUri} (code {httpResponse.StatusCode})");
                    }
                    else
                    {
                        _logger.LogWarning($"An error occured whilst submitting a request to {req.RequestUri} (code {httpResponse.StatusCode}): {message}");
                    }
                }
                
                Close(!isRateLimit);
            }
            catch (Exception ex)
            {
                _logger.LogException("Request callback raised an exception", ex);
                Close();
            }
        }

        public void Close(bool remove = true)
        {
            if (remove || _retries >= 3)
            {
                lock (_bucket)
                {
                    _bucket.Remove(this);
                }
            }
            else
            {
                _retries += 1;
                InProgress = false;
                StartTime = null;
            }
        }

        public bool HasTimedOut()
        {
            if (!InProgress || StartTime == null)
            {
                return false;
            }

            return (DateTime.UtcNow - StartTime.Value).TotalSeconds > RequestMaxLength;
        }

        private void WriteRequestData(HttpWebRequest request, object data)
        {
            string contents = JsonConvert.SerializeObject(data, DefaultSerializerSettings);

            byte[] bytes = Encoding.UTF8.GetBytes(contents);
            request.ContentLength = bytes.Length;

            using Stream stream = request.GetRequestStream();
            stream.Write(bytes, 0, bytes.Length);
        }

        private string ParseResponse(WebResponse response)
        {
            using Stream stream = response.GetResponseStream();
            if (stream == null)
            {
                return null;
            }
            
            using StreamReader reader = new StreamReader(stream);
            string message = reader.ReadToEnd().Trim();

            Response = new RestResponse(message);

            ParseHeaders(response.Headers, Response);

            return message;
        }

        private void ParseHeaders(WebHeaderCollection headers, RestResponse response)
        {
            string rateRetryAfterHeader = headers.Get("Retry-After");
            string rateLimitGlobalHeader = headers.Get("X-RateLimit-Global");

            if (!string.IsNullOrEmpty(rateRetryAfterHeader) &&
                !string.IsNullOrEmpty(rateLimitGlobalHeader) &&
                int.TryParse(rateRetryAfterHeader, out int rateRetryAfter) &&
                bool.TryParse(rateLimitGlobalHeader, out bool rateLimitGlobal) &&
                rateLimitGlobal)
            {
                RateLimit limit = response.ParseData<RateLimit>();
                if (limit.global)
                {
                    GlobalRateLimit.Reached(rateRetryAfter * 1000);
                }
            }

            string rateLimitHeader = headers.Get("X-RateLimit-Limit");
            string rateRemainingHeader = headers.Get("X-RateLimit-Remaining");
            string rateResetHeader = headers.Get("X-RateLimit-Reset");

            if (!string.IsNullOrEmpty(rateLimitHeader) &&
                int.TryParse(rateLimitHeader, out int rateLimit))
            {
                _bucket.Limit = rateLimit;
            }

            if (!string.IsNullOrEmpty(rateRemainingHeader) &&
                int.TryParse(rateRemainingHeader, out int rateRemaining))
            {
                _bucket.Remaining = rateRemaining;
            }

            if (!string.IsNullOrEmpty(rateResetHeader) &&
                int.TryParse(rateResetHeader, out int rateReset))
            {
                _bucket.Reset = rateReset;
            }

            ////_logger.LogInfo($"Recieved ratelimit deets: {bucket.Limit}, {bucket.Remaining}, {bucket.Reset}, time now: {bucket.TimeSinceEpoch()}");
            ////_logger.LogInfo($"Time until reset: {(bucket.Reset - (int)bucket.TimeSinceEpoch())}");
        }
    }
}<|MERGE_RESOLUTION|>--- conflicted
+++ resolved
@@ -13,25 +13,13 @@
 {
     public class Request
     {
-<<<<<<< HEAD
-        private const string URLBase = "https://discordapp.com/api";
-        private const string ApiVersion = "v8";
-
-        private const double RequestMaxLength = 10d;
-
-=======
->>>>>>> 9710038e
         public RequestMethod Method { get; }
 
         public string Route { get; }
 
         public string Endpoint { get; }
 
-<<<<<<< HEAD
-        public string RequestURL => URLBase + "/" + ApiVersion + Route + Endpoint;
-=======
-        public string RequestUrl => UrlBase + Route + Endpoint;
->>>>>>> 9710038e
+        public string RequestUrl => URLBase + "/" + ApiVersion + Route + Endpoint;
 
         public Dictionary<string, string> Headers { get; }
 
