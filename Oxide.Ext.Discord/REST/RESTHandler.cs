--- conflicted
+++ resolved
@@ -1,21 +1,12 @@
 ﻿using System;
 using System.Collections.Generic;
-<<<<<<< HEAD
 using System.Linq;
 using Oxide.Core;
 using Oxide.Ext.Discord.Logging;
 
 namespace Oxide.Ext.Discord.REST
 {
-    public class RESTHandler
-=======
-using Oxide.Ext.Discord.Logging;
-using Oxide.Plugins;
-
-namespace Oxide.Ext.Discord.REST
-{
     public class RestHandler
->>>>>>> 3f5ca611
     {
         private readonly Dictionary<string, string> _headers;
         private readonly LogLevel _logLevel;
@@ -29,21 +20,7 @@
         {
             _client = client;
             _logLevel = logLevel;
-<<<<<<< HEAD
-            
-            // Version
-            string version = "";
-            var exts = Interface.Oxide.GetAllExtensions();
-            foreach (var ext in exts)
-            {
-                if (ext.Name != "Discord") continue;
-                version = $"{ext.Version.Major}.{ext.Version.Minor}.{ext.Version.Patch}";
-                break;
-            }
-            //-
-=======
             _apiKey = apiKey;
->>>>>>> 3f5ca611
 
             _headers = new Dictionary<string, string>
             {
