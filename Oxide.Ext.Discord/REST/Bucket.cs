--- conflicted
+++ resolved
@@ -20,24 +20,15 @@
 
         public bool Disposed { get; set; }
 
-<<<<<<< HEAD
         public readonly string ApiKey;
-
-        private Thread thread;
-=======
+        
         private Thread _thread;
->>>>>>> 68190397
 
         public Bucket(RequestMethod method, string route, string apiKey)
         {
-<<<<<<< HEAD
-            this.Method = method;
-            this.Route = route;
-            ApiKey = apiKey;
-=======
             Method = method;
             Route = route;
->>>>>>> 68190397
+            ApiKey = apiKey;
 
             _thread = new Thread(RunThread);
             _thread.Start();
@@ -123,15 +114,8 @@
                 }
             }
             
-<<<<<<< HEAD
-            
-
             rateLimit.FiredRequest();
-            var nextItem = this.First();
-            nextItem.Fire(this);
-=======
             this[0].Fire(this);
->>>>>>> 68190397
         }
 
         ////private void CleanRequests()
