using System.Collections.Generic;
using Newtonsoft.Json;
using Oxide.Ext.Discord.Entities.Emojis;

namespace Oxide.Ext.Discord.Entities.Guilds
{
    /// <summary>
    /// Represents <a href="https://discord.com/developers/docs/resources/guild#guild-preview-object">Guild Preview Structure</a>
    /// </summary>
    [JsonObject(MemberSerialization = MemberSerialization.OptIn)]
    public class GuildPreview
    {
<<<<<<< HEAD
        [JsonProperty("owner_id")]
        public Snowflake OwnerId { get; set; }
=======
        /// <summary>
        /// Guild id
        /// </summary>
        [JsonProperty("id")]
        public string Id { get; set; }
>>>>>>> c5d6d896
        
        /// <summary>
        /// Name of the guild (2-100 characters)
        /// </summary>
        [JsonProperty("name")]
        public string Name { get; set; }
        
        /// <summary>
        /// Base64 128x128 image for the guild icon
        /// </summary>
        [JsonProperty("icon")]        
        public string Icon { get; set; }
        
        /// <summary>
        /// Splash hash
        /// </summary>
        [JsonProperty("splash")]
        public string Splash { get; set; }
        
        /// <summary>
        /// Discovery splash hash
        /// Only present for guilds with the "DISCOVERABLE" feature
        /// </summary>
        [JsonProperty("discovery_splash")]
        public string DiscoverySplash { get; set; }
        
        /// <summary>
        /// Custom guild emojis
        /// </summary>
        [JsonProperty("emojis")]
        public List<Emoji> Emojis { get; set; }
        
        /// <summary>
        /// Enabled guild features
        /// See <see cref="GuildFeatures"/>
        /// </summary>
        [JsonProperty("features")]
        public List<GuildFeatures> Features { get; set; }
        
        /// <summary>
        /// Approximate number of members in this guild
        /// </summary>
        [JsonProperty("approximate_member_count")]
        public int? ApproximateMemberCount { get; set; }
        
        /// <summary>
        /// Approximate number of non-offline members in this guild
        /// </summary>
        [JsonProperty("approximate_presence_count")]
        public int? ApproximatePresenceCount { get; set; }
        
        /// <summary>
        /// The description for the guild, if the guild is discoverable
        /// </summary>
        [JsonProperty("description")]
        public string Description { get; set; }
    }
}<|MERGE_RESOLUTION|>--- conflicted
+++ resolved
@@ -10,16 +10,11 @@
     [JsonObject(MemberSerialization = MemberSerialization.OptIn)]
     public class GuildPreview
     {
-<<<<<<< HEAD
-        [JsonProperty("owner_id")]
-        public Snowflake OwnerId { get; set; }
-=======
         /// <summary>
         /// Guild id
         /// </summary>
         [JsonProperty("id")]
-        public string Id { get; set; }
->>>>>>> c5d6d896
+        public Snowflake Id { get; set; }
         
         /// <summary>
         /// Name of the guild (2-100 characters)
