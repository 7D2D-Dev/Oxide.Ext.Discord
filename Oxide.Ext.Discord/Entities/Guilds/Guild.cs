﻿using System;
using System.Collections.Generic;
using System.Linq;
using Newtonsoft.Json;
using Newtonsoft.Json.Linq;
using Oxide.Ext.Discord.Entities.Channels;
using Oxide.Ext.Discord.Entities.Emojis;
using Oxide.Ext.Discord.Entities.Gatway.Commands;
using Oxide.Ext.Discord.Entities.Integrations;
using Oxide.Ext.Discord.Entities.Invites;
using Oxide.Ext.Discord.Entities.Roles;
using Oxide.Ext.Discord.Entities.Users;
using Oxide.Ext.Discord.Entities.Voice;
using Oxide.Ext.Discord.Helpers.Cdn;
using Oxide.Ext.Discord.Helpers.Converters;
using Oxide.Ext.Discord.REST;
using Oxide.Plugins;

namespace Oxide.Ext.Discord.Entities.Guilds
{
    /// <summary>
    /// Represents <a href="https://discord.com/developers/docs/resources/guild#guild-object">Guild Structure</a>
    /// </summary>
    [JsonObject(MemberSerialization = MemberSerialization.OptIn)]
    public class Guild : GuildCreate
    {
        /// <summary>
        /// Guild id
        /// </summary>
        [JsonProperty("id")]
        public Snowflake Id { get; set; }
        
        /// <summary>
        /// Icon hash
        /// </summary>
        [JsonProperty("icon_Hash")]
        public string IconHash { get; set; }
        
        /// <summary>
        /// Splash hash
        /// </summary>
        [JsonProperty("splash")]
        public string Splash { get; set; }

        /// <summary>
        /// Discovery splash hash
        /// Only present for guilds with the "DISCOVERABLE" feature
        /// </summary>
        [JsonProperty("discovery_splash")]
        public string DiscoverySplash { get; set; }
  
        /// <summary>
        /// True if the user is the owner of the guild
        /// </summary>
        [JsonProperty("owner")]
        public bool? Owner { get; set; }
        
        /// <summary>
        /// ID of owner
        /// </summary>
        [JsonProperty("owner_id")]
        public Snowflake OwnerId { get; set; }

        /// <summary>
        /// Total permissions for the user in the guild (excludes overrides)
        /// </summary>
        [JsonProperty("permissions")]
        public string Permissions { get; set; }
  
        /// <summary>
        /// True if the server widget is enabled
        /// </summary>
        [JsonProperty("widget_enabled")]
        public bool? WidgetEnabled { get; set; }
  
        /// <summary>
        /// The channel id that the widget will generate an invite to, or null if set to no invite
        /// </summary>
        [JsonProperty("widget_channel_id")]
        public Snowflake WidgetChannelId { get; set; }
  
        /// <summary>
        /// Custom guild emojis
        /// </summary>
        [JsonProperty("emojis")]
        public List<Emoji> Emojis { get; set; }
  
        /// <summary>
        /// Enabled guild features
        /// See <see cref="GuildFeatures"/>
        /// </summary>
        [JsonProperty("features")]
        public List<GuildFeatures> Features { get; set; }
  
        /// <summary>
        /// Required MFA level for the guild
        /// See <see cref="GuildMFALevel"/>
        /// </summary>
        [JsonProperty("mfa_level")]
        public GuildMFALevel? MfaLevel { get; set; }
  
        /// <summary>
        /// Application id of the guild creator if it is bot-created
        /// </summary>
        [JsonProperty("application_id")]
        public Snowflake ApplicationId { get; set; }
        
        /// <summary>
        /// System channel flags
        /// See <see cref="SystemChannelFlags"/>
        /// </summary>
        [JsonProperty("system_channel_flags")]
        public SystemChannelFlags SystemChannelFlags { get; set; }

        /// <summary>
        /// The id of the channel where Community guilds can display rules and/or guidelines
        /// </summary>
        [JsonProperty("rules_channel_id")]
        public Snowflake RulesChannelId { get; set; }
        
        /// <summary>
        /// When this guild was joined at
        /// </summary>
        [JsonProperty("joined_at")]
        public DateTime JoinedAt { get; set; }
  
        /// <summary>
        /// True if this is considered a large guild
        /// </summary>
        [JsonProperty("large")]
        public bool? Large { get; set; }
  
        /// <summary>
        /// True if this guild is unavailable due to an outage
        /// </summary>
        [JsonProperty("unavailable")]
        public bool? Unavailable { get; set; }
  
        /// <summary>
        /// Total number of members in this guild
        /// </summary>
        [JsonProperty("member_count")]
        public int? MemberCount { get; set; }
  
        /// <summary>
        /// States of members currently in voice channels; lacks the guild_id key
        /// </summary>
        [JsonProperty("voice_states")]
        public List<VoiceState> VoiceStates { get; set; }
  
<<<<<<< HEAD
        [JsonConverter(typeof(HashListConverter<GuildMember>))]
=======
        /// <summary>
        /// Users in the guild
        /// </summary>
>>>>>>> 81c8954f
        [JsonProperty("members")]
        public Hash<string, GuildMember> Members { get; set; }
        
        [JsonConverter(typeof(HashListConverter<Channel>))]
        [JsonProperty("channels")]
        public new Hash<string, Channel> Channels { get; set; }
          
        /// <summary>
        /// Presences of the members in the guild
        /// will only include non-offline members if the size is greater than large threshold
        /// </summary>
        [JsonProperty("presences")]
        public List<StatusUpdate> Presences { get; set; }
  
        /// <summary>
        /// The maximum number of presences for the guild (the default value, currently 25000, is in effect when null is returned)
        /// </summary>
        [JsonProperty("max_presences")]
        public int? MaxPresences { get; set; }
  
        /// <summary>
        /// The maximum number of members for the guild
        /// </summary>
        [JsonProperty("max_members")]
        public int? MaxMembers { get; set; }
  
        /// <summary>
        /// The vanity url code for the guild
        /// </summary>
        [JsonProperty("vanity_url_code")]
        public string VanityUrlCode { get; set; }
  
        /// <summary>
        /// The description for the guild, if the guild is discoverable
        /// </summary>
        [JsonProperty("description")]
        public string Description { get; set; }
        
        /// <summary>
        /// Banner hash
        /// </summary>
        [JsonProperty("banner")]
        public string Banner { get; set; }

        /// <summary>
        /// Premium tier (Server Boost level)
        /// </summary>
        [JsonProperty("premium_tier")]
        public GuildPremiumTier? PremiumTier { get; set; }
  
        /// <summary>
        /// The number of boosts this guild currently has
        /// </summary>
        [JsonProperty("premium_subscription_count")]
        public int? PremiumSubscriptionCount { get; set; }

        /// <summary>
        /// The preferred locale of a Community guild
        /// Used in server discovery and notices from Discord
        /// Defaults to "en-US"
        /// </summary>
        [JsonProperty("preferred_locale")]
        public string PreferredLocale { get; set; }
        
        /// <summary>
        /// The maximum amount of users in a video channel
        /// </summary>
        [JsonProperty("public_updates_channel_id")]
        public Snowflake PublicUpdatesChannelId { get; set; }
        
        /// <summary>
        /// The maximum amount of users in a video channel
        /// </summary>
        [JsonProperty("max_video_channel_users")]
        public int? MaxVideoChannelUsers { get; set; }
        
        /// <summary>
        /// Approximate number of members in this guild
        /// </summary>
        [JsonProperty("approximate_member_count")]
        public int? ApproximateMemberCount { get; set; }
        
        /// <summary>
        /// Approximate number of non-offline members in this guild
        /// </summary>
        [JsonProperty("approximate_presence_count")]
        public int? ApproximatePresenceCount { get; set; }

        /// <summary>
        /// Returns the guild Icon Url
        /// </summary>
        public string IconUrl => DiscordCdn.GetGuildIconUrl(Id, Icon);
        
        /// <summary>
        /// Returns the Guilds Splash Url
        /// </summary>
        public string SplashUrl => DiscordCdn.GetGuildSplashUrl(Id, Splash);
        
        /// <summary>
        /// Returns the guilds Discovery Splash
        /// </summary>
        public string DiscoverySplashUrl => DiscordCdn.GetGuildDiscoverySplashUrl(Id, DiscoverySplash);
        
        /// <summary>
        /// Return the guilds Banner Url
        /// </summary>
        public string BannerUrl => DiscordCdn.GetGuildBannerUrl(Id, Banner);

        /// <summary>
        /// Create a new guild.
        /// See <a href="https://discord.com/developers/docs/resources/guild#create-guild">Create Guild</a>
        /// </summary>
        /// <param name="client">Client to use</param>
        /// <param name="create">Guild Create Object</param>
        /// <param name="callback">Callback with the created guild</param>
        /// <param name="onError">Callback when an error occurs with error information</param>
        public static void CreateGuild(DiscordClient client, GuildCreate create, Action<Guild> callback = null, Action<RestError> onError = null)
        {
            client.Bot.Rest.DoRequest($"/guilds", RequestMethod.POST, create, callback, onError);
        }

        /// <summary>
        /// Returns the guild object for the given id
        /// See <a href="https://discord.com/developers/docs/resources/guild#get-guild">Get Guild</a>
        /// </summary>
        /// <param name="client">Client to use</param>
        /// <param name="guildId">Guild ID to lookup</param>
        /// <param name="callback">callback with the guild for the given ID</param>
        /// <param name="onError">Callback when an error occurs with error information</param>
        public static void GetGuild(DiscordClient client, Snowflake guildId, Action<Guild> callback = null, Action<RestError> onError = null)
        {
            client.Bot.Rest.DoRequest($"/guilds/{guildId}", RequestMethod.GET, null, callback, onError);
        }
        
        /// <summary>
        /// Returns the guild preview object for the given id.
        /// If the user is not in the guild, then the guild must be Discoverable.
        /// </summary>
        /// <param name="client">Client to use</param>
        /// <param name="guildId">Guild ID to get preview for</param>
        /// <param name="callback">Callback with the guild preview for the ID</param>
        /// <param name="onError">Callback when an error occurs with error information</param>
        public static void GetGuildPreview(DiscordClient client, Snowflake guildId, Action<GuildPreview> callback = null, Action<RestError> onError = null)
        {
            client.Bot.Rest.DoRequest($"/guilds/{guildId}/preview", RequestMethod.GET, null, callback, onError);
        }

        /// <summary>
        /// Modify a guild's settings.
        /// Requires the MANAGE_GUILD permission.
        /// See <a href="https://discord.com/developers/docs/resources/guild#modify-guild">Modify Guild</a>
        /// </summary>
        /// <param name="client">Client to use</param>
        /// <param name="callback">Callback with the updated guild</param>
        /// <param name="onError">Callback when an error occurs with error information</param>
        public void ModifyGuild(DiscordClient client, Action<Guild> callback = null, Action<RestError> onError = null)
        {
            client.Bot.Rest.DoRequest($"/guilds/{Id}", RequestMethod.PATCH, this, callback, onError);
        }

        /// <summary>
        /// Delete a guild permanently.
        /// User must be owner
        /// See <a href="https://discord.com/developers/docs/resources/guild#delete-guild">Delete Guild</a>
        /// </summary>
        /// <param name="client">Client to use</param>
        /// <param name="callback">Callback once the action is completed</param>
        /// <param name="onError">Callback when an error occurs with error information</param>
        public void DeleteGuild(DiscordClient client, Action callback = null, Action<RestError> onError = null)
        {
            client.Bot.Rest.DoRequest($"/guilds/{Id}", RequestMethod.DELETE, null, callback, onError);
        }

        /// <summary>
        /// Returns a list of guild channel objects.
        /// See <a href="https://discord.com/developers/docs/resources/guild#get-guild-channels">Get Guild Channels</a>
        /// </summary>
        /// <param name="client">Client to use</param>
        /// <param name="callback">Callback with the list of channels</param>
        /// <param name="onError">Callback when an error occurs with error information</param>
        public void GetGuildChannels(DiscordClient client, Action<List<Channel>> callback = null, Action<RestError> onError = null)
        {
            client.Bot.Rest.DoRequest($"/guilds/{Id}/channels", RequestMethod.GET, null, callback, onError);
        }

        /// <summary>
        /// Create a new channel object for the guild.
        /// Requires the MANAGE_CHANNELS permission.
        /// See <a href="https://discord.com/developers/docs/resources/guild#create-guild-channel">Create Guild Channel</a>
        /// </summary>
        /// <param name="client">Client to use</param>
        /// <param name="channel">Channel to create</param>
        /// <param name="callback">Callback with created channel</param>
        /// <param name="onError">Callback when an error occurs with error information</param>
        public void CreateGuildChannel(DiscordClient client, ChannelCreate channel, Action<Channel> callback = null, Action<RestError> onError = null)
        {
            client.Bot.Rest.DoRequest($"/guilds/{Id}/channels", RequestMethod.POST, channel, callback, onError);
        }

        /// <summary>
        /// Modify the positions of a set of channel objects for the guild.
        /// Requires MANAGE_CHANNELS permission.
        /// Only channels to be modified are required, with the minimum being a swap between at least two channels.
        /// See <a href="https://discord.com/developers/docs/resources/guild#modify-guild-channel-positions">Modify Guild Channel Positions</a>
        /// </summary>
        /// <param name="client">Client to use</param>
        /// <param name="positions">List new channel positions for each channel</param>
        /// <param name="callback">Callback once the action is completed</param>
        /// <param name="onError">Callback when an error occurs with error information</param>
        public void ModifyGuildChannelPositions(DiscordClient client, List<ObjectPosition> positions, Action callback = null, Action<RestError> onError = null)
        {
            client.Bot.Rest.DoRequest($"/guilds/{Id}/channels", RequestMethod.PATCH, positions, callback, onError);
        }

        /// <summary>
        /// Returns a guild member object for the specified user.
        /// See <a href="https://discord.com/developers/docs/resources/guild#get-guild-member">Get Guild Member</a>
        /// </summary>
        /// <param name="client">Client to use</param>
        /// <param name="userId">UserID to get guild member for</param>
        /// <param name="callback">Callback with guild member matching user Id</param>
        /// <param name="onError">Callback when an error occurs with error information</param>
        public void GetGuildMember(DiscordClient client, Snowflake userId, Action<GuildMember> callback = null, Action<RestError> onError = null)
        {
            client.Bot.Rest.DoRequest($"/guilds/{Id}/members/{userId}", RequestMethod.GET, null, callback, onError);
        }

        /// <summary>
        /// Returns a list of guild member objects that are members of the guild.
        /// In the future, this endpoint will be restricted in line with our Privileged Intents
        /// </summary>
        /// <param name="client">Client to use</param>
        /// <param name="limit">max number of members to return (1-1000)</param>
        /// <param name="afterSnowflake">The highest user id in the previous page</param>
        /// <param name="callback"></param>
        /// <param name="onError">Callback when an error occurs with error information</param>
        public void ListGuildMembers(DiscordClient client, int limit = 1000, string afterSnowflake = "0", Action<List<GuildMember>> callback = null, Action<RestError> onError = null)
        {
            client.Bot.Rest.DoRequest($"/guilds/{Id}/members?limit={limit}&after={afterSnowflake}", RequestMethod.GET, null, callback, onError);
        }

        /// <summary>
        /// Adds a user to the guild, provided you have a valid oauth2 access token for the user with the guilds.join scope. 
        /// See <a href="https://discord.com/developers/docs/resources/guild#add-guild-member">Add Guild Member</a>
        /// </summary>
        /// <param name="client">Client to use</param>
        /// <param name="member">Member to copy from</param>
        /// <param name="accessToken">Member access token</param>
        /// <param name="roles">List of roles to grant</param>
        /// <param name="callback">Callback with the added guild member</param>
        /// <param name="onError">Callback when an error occurs with error information</param>
        public void AddGuildMember(DiscordClient client, GuildMember member, string accessToken, List<Role> roles, Action<GuildMember> callback = null, Action<RestError> onError = null)
        {
            AddGuildMember(client, member.User.Id, new GuildMemberAdd
            {
                Deaf = member.Deaf,
                Mute = member.Mute,
                Nick = member.Nick,
                AccessToken = accessToken,
                Roles = roles.Select(r => r.Id).ToList()
            }, callback, onError);
        }

        /// <summary>
        /// Adds a user to the guild, provided you have a valid oauth2 access token for the user with the guilds.join scope. 
        /// See <a href="https://discord.com/developers/docs/resources/guild#add-guild-member">Add Guild Member</a>
        /// </summary>
        /// <param name="client">Client to use</param>
        /// <param name="userId">User ID of the user to add</param>
        /// <param name="member">Member to copy from</param>
        /// <param name="callback">Callback with the added guild member</param>
        /// <param name="onError">Callback when an error occurs with error information</param>
        public void AddGuildMember(DiscordClient client, Snowflake userId, GuildMemberAdd member, Action<GuildMember> callback = null, Action<RestError> onError = null)
        {
            client.Bot.Rest.DoRequest($"/guilds/{Id}/members/{userId}", RequestMethod.PUT, member, callback, onError);
        }

        /// <summary>
        /// Modify attributes of a guild member
        /// See <a href="https://discord.com/developers/docs/resources/guild#modify-guild-member">Modify Guild Member</a>
        /// </summary>
        /// <param name="client">Client to use</param>
        /// <param name="userId">User ID of the user to update</param>
        /// <param name="update">Changes to make to the user</param>
        /// <param name="callback">Callback once the action is completed</param>
        /// <param name="onError">Callback when an error occurs with error information</param>
        public void ModifyGuildMember(DiscordClient client, Snowflake userId, GuildMemberUpdate update, Action<GuildMember> callback = null, Action<RestError> onError = null)
        {
            client.Bot.Rest.DoRequest($"/guilds/{Id}/members/{userId}", RequestMethod.PATCH, update, callback, onError);
        }

        /// <summary>
        /// Modify attributes of a guild member
        /// See <a href="https://discord.com/developers/docs/resources/guild#modify-guild-member">Modify Guild Member</a>
        /// </summary>
        /// <param name="client">Client to use</param>
        /// <param name="userId">User ID of the user to update</param>
        /// <param name="nick">Nickname for the user</param>
        /// <param name="callback">Callback once the action is completed</param>
        /// <param name="onError">Callback when an error occurs with error information</param>
        public void ModifyUsersNick(DiscordClient client, Snowflake userId, string nick, Action<GuildMember> callback = null, Action<RestError> onError = null)
        {
            GuildMemberUpdate update = new GuildMemberUpdate
            {
                Nick = nick
            };
            
            ModifyGuildMember(client, userId, update, callback, onError);
        }

        /// <summary>
        /// Modifies the nickname of the current user in a guild
        /// See <a href="https://discord.com/developers/docs/resources/guild#modify-current-user-nick">Modify Current User Nick</a>
        /// </summary>
        /// <param name="client">Client to use</param>
        /// <param name="nick">New user nickname</param>
        /// <param name="callback">Callback with updated nickname</param>
        /// <param name="onError">Callback when an error occurs with error information</param>
        public void ModifyCurrentUsersNick(DiscordClient client, string nick, Action<string> callback = null, Action<RestError> onError = null)
        {
            Dictionary<string, object> data = new Dictionary<string, object>()
            {
                ["nick"] = nick
            };

            client.Bot.Rest.DoRequest($"/guilds/{Id}/members/@me/nick", RequestMethod.PATCH, data, callback, onError);
        }

        /// <summary>
        /// Adds a role to a guild member.
        /// Requires the MANAGE_ROLES permission.
        /// See <a href="https://discord.com/developers/docs/resources/guild#add-guild-member-role">Add Guild Member Role</a>
        /// </summary>
        /// <param name="client">Client to use</param>
        /// <param name="user">User to add role to</param>
        /// <param name="role">Role to add</param>
        /// <param name="callback">Callback once the action is completed</param>
        /// <param name="onError">Callback when an error occurs with error information</param>
        public void AddGuildMemberRole(DiscordClient client, DiscordUser user, Role role, Action callback = null, Action<RestError> onError = null) => AddGuildMemberRole(client, user.Id, role.Id, callback, onError);

        /// <summary>
        /// Adds a role to a guild member.
        /// Requires the MANAGE_ROLES permission.
        /// See <a href="https://discord.com/developers/docs/resources/guild#add-guild-member-role">Add Guild Member Role</a>
        /// </summary>
        /// <param name="client">Client to use</param>
        /// <param name="userId">User ID to add role to</param>
        /// <param name="roleId">Role ID to add</param>
        /// <param name="callback">Callback once the action is completed</param>
        /// <param name="onError">Callback when an error occurs with error information</param>
        public void AddGuildMemberRole(DiscordClient client, Snowflake userId, Snowflake roleId, Action callback = null, Action<RestError> onError = null)
        {
            client.Bot.Rest.DoRequest($"/guilds/{Id}/members/{userId}/roles/{roleId}", RequestMethod.PUT, null, callback, onError);
        }

        /// <summary>
        /// Removes a role from a guild member.
        /// Requires the MANAGE_ROLES permission.
        /// See <a href="https://discord.com/developers/docs/resources/guild#remove-guild-member-role">Remove Guild Member Role</a>
        /// </summary>
        /// <param name="client">Client to use</param>
        /// <param name="user">User to remove role form</param>
        /// <param name="role">Role to remove</param>
        /// <param name="callback">callback once the action is completed</param>
        /// <param name="onError">Callback when an error occurs with error information</param>
        public void RemoveGuildMemberRole(DiscordClient client, DiscordUser user, Role role, Action callback = null, Action<RestError> onError = null) => RemoveGuildMemberRole(client, user.Id, role.Id, callback, onError);

        /// <summary>
        /// Removes a role from a guild member.
        /// Requires the MANAGE_ROLES permission.
        /// See <a href="https://discord.com/developers/docs/resources/guild#remove-guild-member-role">Remove Guild Member Role</a>
        /// </summary>
        /// <param name="client">Client to use</param>
        /// <param name="userId">User ID to remove role form</param>
        /// <param name="roleId">Role ID to remove</param>
        /// <param name="callback">callback once the action is completed</param>
        /// <param name="onError">Callback when an error occurs with error information</param>
        public void RemoveGuildMemberRole(DiscordClient client, Snowflake userId, Snowflake roleId, Action callback = null, Action<RestError> onError = null)
        {
            client.Bot.Rest.DoRequest($"/guilds/{Id}/members/{userId}/roles/{roleId}", RequestMethod.DELETE, null, callback, onError);
        }

        /// <summary>
        /// Remove a member from a guild.
        /// Requires KICK_MEMBERS permission.
        /// See <a href="https://discord.com/developers/docs/resources/guild#remove-guild-member">Remove Guild Member</a>
        /// </summary>
        /// <param name="client">Client to use</param>
        /// <param name="member">Guild Member to remove</param>
        /// <param name="callback">Callback once the action is completed</param>
        /// <param name="onError">Callback when an error occurs with error information</param>
        public void RemoveGuildMember(DiscordClient client, GuildMember member, Action callback = null, Action<RestError> onError = null) => RemoveGuildMember(client, member.User.Id, callback, onError);

        /// <summary>
        /// Remove a member from a guild.
        /// Requires KICK_MEMBERS permission.
        /// See <a href="https://discord.com/developers/docs/resources/guild#remove-guild-member">Remove Guild Member</a>
        /// </summary>
        /// <param name="client">Client to use</param>
        /// <param name="userId">User ID of the user to remove</param>
        /// <param name="callback">Callback once the action is completed</param>
        /// <param name="onError">Callback when an error occurs with error information</param>
        public void RemoveGuildMember(DiscordClient client, Snowflake userId, Action callback = null, Action<RestError> onError = null)
        {
            client.Bot.Rest.DoRequest($"/guilds/{Id}/members/{userId}", RequestMethod.DELETE, null, callback, onError);
        }

        /// <summary>
        /// Returns a list of ban objects for the users banned from this guild.
        /// See <a href="https://discord.com/developers/docs/resources/guild#get-guild-bans">Get Guild Bans</a>
        /// </summary>
        /// <param name="client">Client to use</param>
        /// <param name="callback">Callback with the list of guild bans</param>
        /// <param name="onError">Callback when an error occurs with error information</param>
        public void GetGuildBans(DiscordClient client, Action<List<GuildBan>> callback = null, Action<RestError> onError = null)
        {
            client.Bot.Rest.DoRequest($"/guilds/{Id}/bans", RequestMethod.GET, null, callback, onError);
        }

        /// <summary>
        /// Returns a guild ban for a specific user
        /// See <a href="https://discord.com/developers/docs/resources/guild#get-guild-ban">Get Guild Ban</a>
        /// Returns 404 if not found
        /// </summary>
        /// <param name="client">Client to use</param>
        /// <param name="userId">User ID to get guild ban for</param>
        /// <param name="callback">Callback with the guild ban for the user</param>
        /// <param name="onError">Callback when an error occurs with error information</param>
        public void GetGuildBan(DiscordClient client, Snowflake userId, Action<GuildBan> callback = null, Action<RestError> onError = null)
        {
            client.Bot.Rest.DoRequest($"/guilds/{Id}/bans/{userId}", RequestMethod.GET, null, callback, onError);
        }

        /// <summary>
        /// Create a guild ban, and optionally delete previous messages sent by the banned user.
        /// Requires the BAN_MEMBERS permission.
        /// See <a href="https://discord.com/developers/docs/resources/guild#create-guild-ban">Create Guild Ban</a>
        /// </summary>
        /// <param name="client">Client to use</param>
        /// <param name="member">Guild Member to ban</param>
        /// <param name="ban">User ban information</param>
        /// <param name="callback">Callback once the action is completed</param>
        /// <param name="onError">Callback when an error occurs with error information</param>
        public void CreateGuildBan(DiscordClient client, GuildMember member, GuildBanCreate ban, Action callback = null, Action<RestError> onError = null) => CreateGuildBan(client, member.User.Id, ban, callback, onError);

        /// <summary>
        /// Create a guild ban, and optionally delete previous messages sent by the banned user.
        /// Requires the BAN_MEMBERS permission.
        /// See <a href="https://discord.com/developers/docs/resources/guild#create-guild-ban">Create Guild Ban</a>
        /// </summary>
        /// <param name="client">Client to use</param>
        /// <param name="userId">User ID to ban</param>
        /// <param name="ban">User ban information</param>
        /// <param name="callback">Callback once the action is completed</param>
        /// <param name="onError">Callback when an error occurs with error information</param>
        public void CreateGuildBan(DiscordClient client, Snowflake userId, GuildBanCreate ban, Action callback = null, Action<RestError> onError = null)
        {
            client.Bot.Rest.DoRequest($"/guilds/{Id}/bans/{userId}", RequestMethod.PUT, ban, callback, onError);
        }

        /// <summary>
        /// Remove the ban for a user.
        /// Requires the BAN_MEMBERS permissions.
        /// See <a href="https://discord.com/developers/docs/resources/guild#remove-guild-ban">Remove Guild Ban</a>
        /// </summary>
        /// <param name="client">Client to use</param>
        /// <param name="userId">User ID of the user to unban</param>
        /// <param name="callback">Callback once the action is completed</param>
        /// <param name="onError">Callback when an error occurs with error information</param>
        public void RemoveGuildBan(DiscordClient client, Snowflake userId, Action callback = null, Action<RestError> onError = null)
        {
            client.Bot.Rest.DoRequest($"/guilds/{Id}/bans/{userId}", RequestMethod.DELETE, null, callback, onError);
        }

        /// <summary>
        /// Returns a list of role objects for the guild.
        /// See <a href="https://discord.com/developers/docs/resources/guild#get-guild-roles">Get Guild Roles</a>
        /// </summary>
        /// <param name="client">Client to use</param>
        /// <param name="callback">Callback with a list of role objects</param>
        /// <param name="onError">Callback when an error occurs with error information</param>
        public void GetGuildRoles(DiscordClient client, Action<List<Role>> callback = null, Action<RestError> onError = null)
        {
            client.Bot.Rest.DoRequest($"/guilds/{Id}/roles", RequestMethod.GET, null, callback, onError);
        }

        /// <summary>
        /// Create a new role for the guild.
        /// Requires the MANAGE_ROLES permission.
        /// Returns the new role object on success.
        /// See <a href="https://discord.com/developers/docs/resources/guild#create-guild-role">Create Guild Role</a>
        /// </summary>
        /// <param name="client">Client to use</param>
        /// <param name="role">New role to create</param>
        /// <param name="callback">Callback with the created role</param>
        /// <param name="onError">Callback when an error occurs with error information</param>
        public void CreateGuildRole(DiscordClient client, Role role, Action<Role> callback = null, Action<RestError> onError = null)
        {
            client.Bot.Rest.DoRequest($"/guilds/{Id}/roles", RequestMethod.POST, role, callback, onError);
        }

        /// <summary>
        /// Modify the positions of a set of role objects for the guild.
        /// Requires the MANAGE_ROLES permission.
        /// Returns a list of all of the guild's role objects on success.
        /// See <a href="https://discord.com/developers/docs/resources/guild#modify-guild-role-positions">Modify Guild Role Positions</a>
        /// </summary>
        /// <param name="client">Client to use</param>
        /// <param name="positions">List of role with updated positions</param>
        /// <param name="callback">Callback with a list of all guild role objects</param>
        /// <param name="onError">Callback when an error occurs with error information</param>
        public void ModifyGuildRolePositions(DiscordClient client, List<ObjectPosition> positions, Action<List<Role>> callback = null, Action<RestError> onError = null)
        {
            client.Bot.Rest.DoRequest($"/guilds/{Id}/roles", RequestMethod.PATCH, positions, callback, onError);
        }

        /// <summary>
        /// Modify a guild role.
        /// Requires the MANAGE_ROLES permission.
        /// Returns the updated role on success.
        /// See <a href="https://discord.com/developers/docs/resources/guild#modify-guild-role">Modify Guild Role</a>
        /// </summary>
        /// <param name="client">Client to use</param>
        /// <param name="role">Role to update</param>
        /// <param name="callback">Callback with the updated role</param>
        /// <param name="onError">Callback when an error occurs with error information</param>
        public void ModifyGuildRole(DiscordClient client, Role role, Action<Role> callback = null, Action<RestError> onError = null) => ModifyGuildRole(client, role.Id, role, callback, onError);

        /// <summary>
        /// Modify a guild role.
        /// Requires the MANAGE_ROLES permission.
        /// Returns the updated role on success.
        /// See <a href="https://discord.com/developers/docs/resources/guild#modify-guild-role">Modify Guild Role</a>
        /// </summary>
        /// <param name="client">Client to use</param>
        /// <param name="roleId">Role ID to update</param>
        /// <param name="role">Role to update</param>
        /// <param name="callback">Callback with the updated role</param>
        /// <param name="onError">Callback when an error occurs with error information</param>
        public void ModifyGuildRole(DiscordClient client, Snowflake roleId, Role role, Action<Role> callback = null, Action<RestError> onError = null)
        {
            client.Bot.Rest.DoRequest($"/guilds/{Id}/roles/{roleId}", RequestMethod.PATCH, role, callback, onError);
        }

        /// <summary>
        /// Delete a guild role.
        /// Requires the MANAGE_ROLES permission
        /// See <a href="https://discord.com/developers/docs/resources/guild#delete-guild-role">Delete Guild Role</a>
        /// </summary>
        /// <param name="client">Client to use</param>
        /// <param name="role">Role to Delete</param>
        /// <param name="callback">Callback once the action is completed</param>
        /// <param name="onError">Callback when an error occurs with error information</param>
        public void DeleteGuildRole(DiscordClient client, Role role, Action callback = null, Action<RestError> onError = null) => DeleteGuildRole(client, role.Id, callback, onError);

        /// <summary>
        /// Delete a guild role.
        /// Requires the MANAGE_ROLES permission
        /// See <a href="https://discord.com/developers/docs/resources/guild#delete-guild-role">Delete Guild Role</a>
        /// </summary>
        /// <param name="client">Client to use</param>
        /// <param name="roleId">Role ID to Delete</param>
        /// <param name="callback">Callback once the action is completed</param>
        /// <param name="onError">Callback when an error occurs with error information</param>
        public void DeleteGuildRole(DiscordClient client, Snowflake roleId, Action callback = null, Action<RestError> onError = null)
        {
            client.Bot.Rest.DoRequest($"/guilds/{Id}/roles/{roleId}", RequestMethod.DELETE, null, callback, onError);
        }

        /// <summary>
        /// Returns an object with one 'pruned' key indicating the number of members that would be removed in a prune operation.
        /// Requires the KICK_MEMBERS permission.
        /// See <a href="https://discord.com/developers/docs/resources/guild#get-guild-prune-count">Get Guild Prune Count</a>
        /// </summary>
        /// <param name="client">Client to use</param>
        /// <param name="prune">Prune get request</param>
        /// <param name="callback">Callback with the number of members that would be pruned</param>
        /// <param name="onError">Callback when an error occurs with error information</param>
        public void GetGuildPruneCount(DiscordClient client, GuildPruneGet prune, Action<int?> callback = null, Action<RestError> onError = null)
        {
            client.Bot.Rest.DoRequest<JObject>($"/guilds/{Id}/prune?{prune.ToQueryString()}", RequestMethod.GET, null, returnValue =>
            {
                int? pruned = returnValue.GetValue("pruned").ToObject<int?>();
                callback?.Invoke(pruned);
            }, onError);
        }

        /// <summary>
        /// Begin a prune operation.
        /// Requires the KICK_MEMBERS permission.
        /// See <a href="https://discord.com/developers/docs/resources/guild#begin-guild-prune">Begin Guild Prune</a>
        /// </summary>
        /// <param name="client">Client to use</param>
        /// <param name="prune">Prune begin request</param>
        /// <param name="callback">Callback with number of pruned members</param>
        /// <param name="onError">Callback when an error occurs with error information</param>
        public void BeginGuildPrune(DiscordClient client, GuildPruneBegin prune, Action<int?> callback = null, Action<RestError> onError = null)
        {
            client.Bot.Rest.DoRequest<JObject>($"/guilds/{Id}/prune?{prune.ToQueryString()}", RequestMethod.POST, null, returnValue =>
            {
                int? pruned = returnValue.GetValue("pruned").ToObject<int?>();
                callback?.Invoke(pruned);
            }, onError);
        }

        /// <summary>
        /// Returns a list of voice region objects for the guild.
        /// Unlike the similar /voice route, this returns VIP servers when the guild is VIP-enabled.
        /// See <a href="https://discord.com/developers/docs/resources/guild#get-guild-voice-regions">Get Guild Voice Regions</a>
        /// </summary>
        /// <param name="client">Client to use</param>
        /// <param name="callback">Callback with list of guild voice regions</param>
        /// <param name="onError">Callback when an error occurs with error information</param>
        public void GetGuildVoiceRegions(DiscordClient client, Action<List<VoiceRegion>> callback = null, Action<RestError> onError = null)
        {
            client.Bot.Rest.DoRequest($"/guilds/{Id}/regions", RequestMethod.GET, null, callback, onError);
        }

        /// <summary>
        /// Returns a list of invite objects (with invite metadata) for the guild.
        /// Requires the MANAGE_GUILD permission.
        /// See <a href="https://discord.com/developers/docs/resources/guild#get-guild-invites">Get Guild Invites</a>
        /// </summary>
        /// <param name="client">Client to use</param>
        /// <param name="callback">Callback with a list of guild invites</param>
        /// <param name="onError">Callback when an error occurs with error information</param>
        public void GetGuildInvites(DiscordClient client, Action<List<InviteMetadata>> callback = null, Action<RestError> onError = null)
        {
            client.Bot.Rest.DoRequest($"/guilds/{Id}/invites", RequestMethod.GET, null, callback, onError);
        }

        /// <summary>
        /// Returns a list of integration objects for the guild.
        /// Requires the MANAGE_GUILD permission.
        /// See <a href="https://discord.com/developers/docs/resources/guild#get-guild-integrations">Get Guild Integrations</a>
        /// </summary>
        /// <param name="client">Client to use</param>
        /// <param name="callback">Callback with a list of guild integrations</param>
        /// <param name="onError">Callback when an error occurs with error information</param>
        public void GetGuildIntegrations(DiscordClient client, Action<List<Integration>> callback = null, Action<RestError> onError = null)
        {
            client.Bot.Rest.DoRequest($"/guilds/{Id}/integrations", RequestMethod.GET, null, callback, onError);
        }

        /// <summary>
        /// Attach an integration object from the current user to the guild.
        /// Requires the MANAGE_GUILD permission
        /// </summary>
        /// <param name="client">Client to use</param>
        /// <param name="integration">Integration to create in the guild</param>
        /// <param name="callback">Callback once the action is completed</param>
        /// <param name="onError">Callback when an error occurs with error information</param>
        public void CreateGuildIntegration(DiscordClient client, Integration integration, Action callback = null, Action<RestError> onError = null) => CreateGuildIntegration(client, integration.Type, integration.Id, callback, onError);

        /// <summary>
        /// Attach an integration object from the current user to the guild.
        /// Requires the MANAGE_GUILD permission
        /// </summary>
        /// <param name="client">Client to use</param>
        /// <param name="type">Type of integration to create</param>
        /// <param name="id">Id of the integration</param>
        /// <param name="callback">Callback once the action is completed</param>
        /// <param name="onError">Callback when an error occurs with error information</param>
        public void CreateGuildIntegration(DiscordClient client, IntegrationType type, Snowflake id, Action callback = null, Action<RestError> onError = null)
        {
            Dictionary<string, object> data = new Dictionary<string, object>()
            {
                ["type"] = type ,
                ["id"] = id
            };

            client.Bot.Rest.DoRequest($"/guilds/{id}/integrations", RequestMethod.POST, data, callback, onError);
        }

        /// <summary>
        /// Modify the behavior and settings of an integration object for the guild.
        /// Requires the MANAGE_GUILD permission
        /// See <a href="https://discord.com/developers/docs/resources/guild#modify-guild-integration">Modify Guild Integration</a>
        /// </summary>
        /// <param name="client">Client to use</param>
        /// <param name="integrationId">ID of the integration</param>
        /// <param name="update">Update to make to the integration</param>
        /// <param name="callback">Callback once the action is completed</param>
        /// <param name="onError">Callback when an error occurs with error information</param>
        public void ModifyGuildIntegration(DiscordClient client, Snowflake integrationId, IntegrationUpdate update, Action callback = null, Action<RestError> onError = null)
        {
            client.Bot.Rest.DoRequest($"/guilds/{Id}/integrations/{integrationId}", RequestMethod.PATCH, update, callback, onError);
        }
        
        /// <summary>
        /// Delete the attached integration object for the guild.
        /// Deletes any associated webhooks and kicks the associated bot if there is one.
        /// Requires the MANAGE_GUILD permission.
        /// See <a href="https://discord.com/developers/docs/resources/guild#delete-guild-integration">Delete Guild Integration</a>
        /// </summary>
        /// <param name="client">Client to use</param>
        /// <param name="integration">Integration to delete</param>
        /// <param name="callback">Callback once the action is completed</param>
        /// <param name="onError">Callback when an error occurs with error information</param>
        public void DeleteGuildIntegration(DiscordClient client, Integration integration, Action callback = null, Action<RestError> onError = null) => DeleteGuildIntegration(client, integration.Id, callback, onError);

        /// <summary>
        /// Delete the attached integration object for the guild.
        /// Deletes any associated webhooks and kicks the associated bot if there is one.
        /// Requires the MANAGE_GUILD permission.
        /// See <a href="https://discord.com/developers/docs/resources/guild#delete-guild-integration">Delete Guild Integration</a>
        /// </summary>
        /// <param name="client">Client to use</param>
        /// <param name="integrationId">Integration ID to delete</param>
        /// <param name="callback">Callback once the action is completed</param>
        /// <param name="onError">Callback when an error occurs with error information</param>
        public void DeleteGuildIntegration(DiscordClient client, Snowflake integrationId, Action callback = null, Action<RestError> onError = null)
        {
            client.Bot.Rest.DoRequest($"/guilds/{Id}/integrations/{integrationId}", RequestMethod.DELETE, null, callback, onError);
        }

        /// <summary>
        /// Sync an integration.
        /// Requires the MANAGE_GUILD permission.
        /// See <a href="https://discord.com/developers/docs/resources/guild#sync-guild-integration">Sync Guild Integration</a>
        /// </summary>
        /// <param name="client">Client to use</param>
        /// <param name="integration">Integration to sync</param>
        /// <param name="callback">Callback once the action is completed</param>
        /// <param name="onError">Callback when an error occurs with error information</param>
        public void SyncGuildIntegration(DiscordClient client, Integration integration, Action callback = null, Action<RestError> onError = null) => SyncGuildIntegration(client, integration.Id, callback, onError);

        /// <summary>
        /// Sync an integration.
        /// Requires the MANAGE_GUILD permission.
        /// See <a href="https://discord.com/developers/docs/resources/guild#sync-guild-integration">Sync Guild Integration</a>
        /// </summary>
        /// <param name="client">Client to use</param>
        /// <param name="integrationId">Integration ID to sync</param>
        /// <param name="callback">Callback once the action is completed</param>
        /// <param name="onError">Callback when an error occurs with error information</param>
        public void SyncGuildIntegration(DiscordClient client, Snowflake integrationId, Action callback = null, Action<RestError> onError = null)
        {
            client.Bot.Rest.DoRequest($"/guilds/{Id}/integrations/{integrationId}/sync", RequestMethod.POST, null, callback, onError);
        }
        
        /// <summary>
        /// Returns a guild widget object.
        /// Requires the MANAGE_GUILD permission.
        /// See <a href="https://discord.com/developers/docs/resources/guild#get-guild-widget-settings">Get Guild Widget Settings</a>
        /// </summary>
        /// <param name="client">client to use</param>
        /// <param name="callback">Callback with guild widget settings</param>
        /// <param name="onError">Callback when an error occurs with error information</param>
        public void GetGuildWidgetSettings(DiscordClient client, Action<GuildWidgetSettings> callback = null, Action<RestError> onError = null)
        {
            client.Bot.Rest.DoRequest($"/guilds/{Id}/widget", RequestMethod.GET, null, callback, onError);
        }
        
        /// <summary>
        /// Modify a guild widget object for the guild.
        /// Requires the MANAGE_GUILD permission.
        /// See <a href="https://discord.com/developers/docs/resources/guild#modify-guild-widget">Modify Guild Widget</a>
        /// </summary>
        /// <param name="client">Client to use</param>
        /// <param name="widget">Updated widget</param>
        /// <param name="callback">Callback with update guild widget</param>
        /// <param name="onError">Callback when an error occurs with error information</param>
        public void ModifyGuildWidget(DiscordClient client, GuildWidget widget, Action<GuildWidget> callback = null, Action<RestError> onError = null)
        {
            client.Bot.Rest.DoRequest($"/guilds/{Id}/widget", RequestMethod.PATCH, widget, callback, onError);
        }

        /// <summary>
        /// Returns the widget for the guild.
        /// See <a href="https://discord.com/developers/docs/resources/guild#get-guild-widget">Get Guild Widget</a>
        /// </summary>
        /// <param name="client">Client to use</param>
        /// <param name="callback">Callback with guild widget</param>
        /// <param name="onError">Callback when an error occurs with error information</param>
        public void GetGuildWidget(DiscordClient client, Action<GuildWidget> callback = null, Action<RestError> onError = null)
        {
            client.Bot.Rest.DoRequest($"/guilds/{Id}/widget.json", RequestMethod.GET, null, callback, onError);
        }

        /// <summary>
        /// Returns a partial invite object for guilds with that feature enabled.
        /// Requires the MANAGE_GUILD permission.
        /// Code will be null if a vanity url for the guild is not set.
        /// </summary>
        /// <param name="client">Client to use</param>
        /// <param name="callback">Callback with invite </param>
        /// <param name="onError">Callback when an error occurs with error information</param>
        public void GetGuildVanityUrl(DiscordClient client, Action<InviteMetadata> callback = null, Action<RestError> onError = null)
        {
            client.Bot.Rest.DoRequest($"/guilds/{Id}/vanity-url", RequestMethod.GET, null, callback, onError);
        }
        
        /// <summary>
        /// Returns a list of emoji objects for the given guild.
        /// See <a href="https://discord.com/developers/docs/resources/emoji#list-guild-emojis">List Guild Emojis</a>
        /// </summary>
        /// <param name="client">Client to use</param>
        /// <param name="callback">Callback with list of guild emojis</param>
        /// <param name="onError">Callback when an error occurs with error information</param>
        public void ListGuildEmojis(DiscordClient client, Action<List<Emoji>> callback = null, Action<RestError> onError = null)
        {
            client.Bot.Rest.DoRequest($"/guilds/{Id}/emojis", RequestMethod.GET, null, callback, onError);
        }
        
        /// <summary>
        /// Returns an emoji object for the given guild and emoji IDs.
        /// See <a href="https://discord.com/developers/docs/resources/emoji#get-guild-emoji">Get Guild Emoji</a>
        /// </summary>
        /// <param name="client">Client to use</param>
        /// <param name="emjoiId">Emoji to lookup</param>
        /// <param name="callback">Callback with the guild emoji</param>
        /// <param name="onError">Callback when an error occurs with error information</param>
        public void GetGuildEmoji(DiscordClient client, string emjoiId, Action<Emoji> callback = null, Action<RestError> onError = null)
        {
            client.Bot.Rest.DoRequest($"/guilds/{Id}/emojis/{emjoiId}", RequestMethod.GET, null, callback, onError);
        }
        
        /// <summary>
        /// Create a new emoji for the guild.
        /// Requires the MANAGE_EMOJIS permission.
        /// Returns the new emoji object on success.
        /// See <a href="https://discord.com/developers/docs/resources/emoji#create-guild-emoji">Create Guild Emoji</a>
        /// </summary>
        /// <param name="client">Client to use</param>
        /// <param name="emoji">Emoji to create</param>
        /// <param name="callback">Callback with the created emoji</param>
        /// <param name="onError">Callback when an error occurs with error information</param>
        public void CreateGuildEmoji(DiscordClient client, EmojiCreate emoji, Action<Emoji> callback = null, Action<RestError> onError = null)
        {
            client.Bot.Rest.DoRequest($"/guilds/{Id}/emojis", RequestMethod.POST, emoji, callback, onError);
        }
        
        /// <summary>
        /// Modify the given emoji.
        /// Requires the MANAGE_EMOJIS permission.
        /// Returns the updated emoji object on success.
        /// See <a href="https://discord.com/developers/docs/resources/emoji#modify-guild-emoji">Modify Guild Emoji</a>
        /// </summary>
        /// <param name="client">Client to use</param>
        /// <param name="emojiId">Emoji ID to update</param>
        /// <param name="emoji">Emoji update</param>
        /// <param name="callback">Callback with the updated emoji</param>
        /// <param name="onError">Callback when an error occurs with error information</param>
        public void UpdateGuildEmoji(DiscordClient client, string emojiId, EmojiUpdate emoji, Action<Emoji> callback = null, Action<RestError> onError = null)
        {
            client.Bot.Rest.DoRequest($"/guilds/{Id}/emojis/{emojiId}", RequestMethod.PATCH, emoji, callback, onError);
        }
        
        /// <summary>
        /// Delete the given emoji.
        /// Requires the MANAGE_EMOJIS permission.
        /// See <a href="https://discord.com/developers/docs/resources/emoji#delete-guild-emoji">Delete Guild Emoji</a>
        /// </summary>
        /// <param name="client">Client to use</param>
        /// <param name="emojiId">Emoji ID to delete</param>
        /// <param name="callback">Callback once the action is completed</param>
        /// <param name="onError">Callback when an error occurs with error information</param>
        public void DeleteGuildEmoji(DiscordClient client, string emojiId, Action callback = null, Action<RestError> onError = null)
        {
            client.Bot.Rest.DoRequest($"/guilds/{Id}/emojis/{emojiId}", RequestMethod.DELETE, null, callback, onError);
        }

        #region Helpers
        internal void Update(Guild updatedGuild)
        {
            if (updatedGuild.Name != null)
                this.Name = updatedGuild.Name;
            if (updatedGuild.Icon != null)
                this.Icon = updatedGuild.Icon;
            if (updatedGuild.IconHash != null)
                this.IconHash = updatedGuild.IconHash;
            if (updatedGuild.Splash != null)
                this.Splash = updatedGuild.Splash;
            if (updatedGuild.DiscoverySplash != null)
                this.DiscoverySplash = updatedGuild.DiscoverySplash;
            if (updatedGuild.OwnerId != null)
                this.OwnerId = updatedGuild.OwnerId;
            if (updatedGuild.Region != null)
                this.Region = updatedGuild.Region;
            if (updatedGuild.AfkChannelId != null)
                this.AfkChannelId = updatedGuild.AfkChannelId;
            if (updatedGuild.AfkTimeout != null)
                this.AfkTimeout = updatedGuild.AfkTimeout;
            if (updatedGuild.WidgetEnabled != null)
                this.WidgetEnabled = updatedGuild.WidgetEnabled;
            if (updatedGuild.WidgetChannelId != null)
                this.WidgetChannelId = updatedGuild.WidgetChannelId;
            this.VerificationLevel = updatedGuild.VerificationLevel;
            this.DefaultMessageNotifications = updatedGuild.DefaultMessageNotifications;
            this.ExplicitContentFilter = updatedGuild.ExplicitContentFilter;
            if (updatedGuild.Roles != null)
                this.Roles = updatedGuild.Roles;
            if (updatedGuild.Emojis != null)
                this.Emojis = updatedGuild.Emojis;
            if (updatedGuild.Features != null)
                this.Features = updatedGuild.Features;
            if (updatedGuild.MfaLevel != null)
                this.MfaLevel = updatedGuild.MfaLevel;
            if (updatedGuild.ApplicationId != null)
                this.ApplicationId = updatedGuild.ApplicationId;
            if (updatedGuild.SystemChannelId != null)
                this.SystemChannelId = updatedGuild.SystemChannelId;
            this.SystemChannelFlags = updatedGuild.SystemChannelFlags;
            if (this.RulesChannelId != null)
                this.RulesChannelId = updatedGuild.RulesChannelId;
            if (updatedGuild.JoinedAt != null)
                this.JoinedAt = updatedGuild.JoinedAt;
            if (updatedGuild.Large != null)
                this.Large = updatedGuild.Large;
            if (updatedGuild.Unavailable != null)
                this.Unavailable = updatedGuild.Unavailable;
            if (updatedGuild.MemberCount != null)
                this.MemberCount = updatedGuild.MemberCount;
            if (updatedGuild.VoiceStates != null)
                this.VoiceStates = updatedGuild.VoiceStates;
            if (updatedGuild.Members != null)
                this.Members = updatedGuild.Members;
            if (updatedGuild.Channels != null)
                this.Channels = updatedGuild.Channels;
            if (updatedGuild.Presences != null)
                this.Presences = updatedGuild.Presences;
            if (updatedGuild.MaxPresences != null)
                this.MaxPresences = updatedGuild.MaxPresences;
            if (updatedGuild.MaxMembers != null)
                this.MaxMembers = updatedGuild.MaxMembers;
            if (updatedGuild.VanityUrlCode != null)
                this.VanityUrlCode = updatedGuild.VanityUrlCode;
            if (updatedGuild.Description != null)
                this.Description = updatedGuild.Description;
            if (updatedGuild.Banner != null)
                this.Banner = updatedGuild.Banner;
            if (updatedGuild.PremiumTier != null)
                this.PremiumTier = updatedGuild.PremiumTier;
            if (updatedGuild.PremiumSubscriptionCount != null)
                this.PremiumSubscriptionCount = updatedGuild.PremiumSubscriptionCount;
            if (updatedGuild.PreferredLocale != null)
                this.PreferredLocale = updatedGuild.PreferredLocale;
            if (updatedGuild.PublicUpdatesChannelId != null)
                this.PublicUpdatesChannelId = updatedGuild.PublicUpdatesChannelId;
            if (updatedGuild.MaxVideoChannelUsers != null)
                this.MaxVideoChannelUsers = updatedGuild.MaxVideoChannelUsers;
            if (updatedGuild.ApproximateMemberCount != null)
                this.ApproximateMemberCount = updatedGuild.ApproximateMemberCount;
            if (updatedGuild.ApproximatePresenceCount != null)
                this.ApproximatePresenceCount = updatedGuild.ApproximatePresenceCount;
        }

        /// <summary>
        /// Returns if the guild is avaiable to use
        /// </summary>
        public bool IsAvailable => Unavailable.HasValue && !Unavailable.Value;
        #endregion
    }
}<|MERGE_RESOLUTION|>--- conflicted
+++ resolved
@@ -148,16 +148,16 @@
         [JsonProperty("voice_states")]
         public List<VoiceState> VoiceStates { get; set; }
   
-<<<<<<< HEAD
+        /// <summary>
+        /// Users in the guild
+        /// </summary>
         [JsonConverter(typeof(HashListConverter<GuildMember>))]
-=======
-        /// <summary>
-        /// Users in the guild
-        /// </summary>
->>>>>>> 81c8954f
         [JsonProperty("members")]
         public Hash<string, GuildMember> Members { get; set; }
         
+        /// <summary>
+        /// Channels in the guild
+        /// </summary>
         [JsonConverter(typeof(HashListConverter<Channel>))]
         [JsonProperty("channels")]
         public new Hash<string, Channel> Channels { get; set; }
