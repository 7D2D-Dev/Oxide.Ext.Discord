﻿using System;
using System.Collections.Generic;
using Newtonsoft.Json;
using Oxide.Ext.Discord.Entities.Gatway.Events;
using Oxide.Ext.Discord.Entities.Users;
using Oxide.Ext.Discord.Helpers.Converters;
using Oxide.Ext.Discord.Helpers.Interfaces;

namespace Oxide.Ext.Discord.Entities.Guilds
{
    /// <summary>
    /// Represents <a href="https://discord.com/developers/docs/resources/guild#guild-member-object-guild-member-structure">Guild Member Structure</a>
    /// </summary>
    [JsonObject(MemberSerialization = MemberSerialization.OptIn)]
    public class GuildMember : IGetEntityId
    {
        /// <summary>
        /// The user this guild member represents
        /// </summary>
        [JsonProperty("user")]
        public DiscordUser User { get; set; }

        /// <summary>
        /// This users guild nickname
        /// </summary>
        [JsonProperty("nick")]
        public string Nick { get; set; }

        /// <summary>
        /// List of member roles
        /// </summary>
        [JsonProperty("roles")]
        public List<string> Roles { get; set; }

        /// <summary>
        /// When the user joined the guild
        /// </summary>
        [JsonProperty("joined_at")]
        public DateTime JoinedAt { get; set; }

        /// <summary>
        /// When the user started boosting the guild
        /// </summary>
        [JsonProperty("premium_since")]
        public DateTime? PremiumSince { get; set; }
        
        /// <summary>
        /// Total permissions of the member in the channel, including overrides, returned when in the interaction object
        /// </summary>
        [JsonProperty("permissions")]
        public string Permissions { get; set; }
        
        /// <summary>
        /// Whether the user is deafened in voice channels
        /// </summary>
        [JsonProperty("deaf")]
        public bool Deaf { get; set; }

        /// <summary>
        /// Whether the user is muted in voice channels
        /// </summary>
        [JsonProperty("mute")]
        public bool Mute { get; set; }
<<<<<<< HEAD

        public string GetEntityId()
        {
            return User.Id;
=======
        
        /// <summary>
        /// Whether the user has not yet passed the guild's Membership Screening requirements
        /// </summary>
        [JsonProperty("pending")]
        public bool? Pending { get; set; }

        internal void Update(GuildMemberUpdateEvent update)
        {
            if (update.User != null)
            {
                User.Update(update.User);
            }
                    
            if (update.Nick != null)
            {
                Nick = update.Nick;
            }
                    
            if (update.Roles != null)
            {
                Roles = update.Roles;
            }
                    
            if (update.PremiumSince != null)
            {
                PremiumSince = update.PremiumSince;
            }

            if (update.Pending != null)
            {
                Pending = update.Pending;
            }
>>>>>>> 81c8954f
        }
    }
}<|MERGE_RESOLUTION|>--- conflicted
+++ resolved
@@ -61,20 +61,14 @@
         /// </summary>
         [JsonProperty("mute")]
         public bool Mute { get; set; }
-<<<<<<< HEAD
 
-        public string GetEntityId()
-        {
-            return User.Id;
-=======
-        
         /// <summary>
         /// Whether the user has not yet passed the guild's Membership Screening requirements
         /// </summary>
         [JsonProperty("pending")]
         public bool? Pending { get; set; }
 
-        internal void Update(GuildMemberUpdateEvent update)
+        internal void Update(GuildMember update)
         {
             if (update.User != null)
             {
@@ -100,7 +94,11 @@
             {
                 Pending = update.Pending;
             }
->>>>>>> 81c8954f
+        }
+        
+        public string GetEntityId()
+        {
+            return User.Id;
         }
     }
 }