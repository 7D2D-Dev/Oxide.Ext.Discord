﻿using System;
using System.Collections.Generic;
using System.Linq;
using Newtonsoft.Json;
using Oxide.Ext.Discord.Entities.Channels;
using Oxide.Ext.Discord.Entities.Guilds;
using Oxide.Ext.Discord.Entities.Users.Connections;
using Oxide.Ext.Discord.Helpers.Cdn;
using Oxide.Ext.Discord.REST;

namespace Oxide.Ext.Discord.Entities.Users
{
    /// <summary>
    /// Represents <a href="https://discord.com/developers/docs/resources/user#user-object">User Structure</a>
    /// </summary>
    [JsonObject(MemberSerialization = MemberSerialization.OptIn)]
    public class DiscordUser
    {
        /// <summary>
        /// The user's id
        /// </summary>
        [JsonProperty("id")]
        public Snowflake Id { get; set; }

        /// <summary>
        /// The user's username, not unique across the platform
        /// </summary>
        [JsonProperty("username")]
        public string Username { get; set; }

        /// <summary>
        /// The user's 4-digit discord-tag
        /// </summary>
        [JsonProperty("discriminator")]
        public string Discriminator { get; set; }

        /// <summary>
        /// The user's avatar hash
        /// </summary>
        [JsonProperty("avatar")]
        public string Avatar { get; set; }

        /// <summary>
        /// Whether the user belongs to an OAuth2 application
        /// </summary>
        [JsonProperty("bot")]
        public bool? Bot { get; set; }
        
        /// <summary>
        /// Whether the user is an Official Discord System user (part of the urgent message system)
        /// </summary>
        [JsonProperty("system")]
        public bool? System { get; set; }

        /// <summary>
        /// Whether the user has two factor enabled on their account
        /// </summary>
        [JsonProperty("mfa_enabled")]
        public bool? MfaEnabled { get; set; }

        /// <summary>
        /// The user's chosen language option
        /// </summary>
        [JsonProperty("locale")]
        public string Locale { get; set; }

        /// <summary>
        /// Whether the email on this account has been verified
        /// </summary>
        [JsonProperty("verified")]
        public bool? Verified { get; set; }

        /// <summary>
        /// The user's email
        /// </summary>
        [JsonProperty("email")]
        public string Email { get; set; }

        /// <summary>
        /// The flags on a user's account
        /// <see cref="UserFlags"/>
        /// </summary>
        [JsonProperty("flags")]
        public UserFlags? Flags { get; set; }
        
        /// <summary>
        /// The type of Nitro subscription on a user's account
        /// <see cref="UserPremiumType"/>
        /// </summary>
        [JsonProperty("premium_type")]
        public UserPremiumType? PremiumType { get; set; }
        
        /// <summary>
        /// The public flags on a user's account
        /// <see cref="UserFlags"/>
        /// </summary>
        [JsonProperty("public_flags")]
        public UserFlags? PublicFlags { get; set; }

        /// <summary>
        /// Default Avatar Url for the User
        /// </summary>
        public string GetDefaultAvatarUrl => DiscordCdn.GetUserDefaultAvatarUrl(Id, Discriminator);
        
        /// <summary>
        /// Avatar Url for the user
        /// </summary>
        public string GetAvatarUrl => DiscordCdn.GetUserAvatarUrl(Id, Avatar);

        /// <summary>
        /// Returns the currently logged in user account
        /// See <a href="https://discord.com/developers/docs/resources/user#get-current-user">Get Current User</a>
        /// </summary>
        /// <param name="client">Client to use</param>
        /// <param name="callback">Callback with the logged in user</param>
        /// <param name="onError">Callback when an error occurs with error information</param>
        public static void GetCurrentUser(DiscordClient client, Action<DiscordUser> callback = null, Action<RestError> onError = null)
        {
            client.Bot.Rest.DoRequest($"/users/@me", RequestMethod.GET, null, callback, onError);
        }

<<<<<<< HEAD
        public static void GetUser(DiscordClient client, Snowflake userId, Action<DiscordUser> callback = null)
=======
        /// <summary>
        /// Returns the user for the given user Id
        /// See <a href="https://discord.com/developers/docs/resources/user#get-user">Get User</a>
        /// </summary>
        /// <param name="client">Client to use</param>
        /// <param name="userId">User ID to lookup</param>
        /// <param name="callback">Callback with the looked up user</param>
        /// <param name="onError">Callback when an error occurs with error information</param>
        public static void GetUser(DiscordClient client, string userId, Action<DiscordUser> callback = null, Action<RestError> onError = null)
>>>>>>> c5d6d896
        {
            client.Bot.Rest.DoRequest($"/users/{userId}", RequestMethod.GET, null, callback, onError);
        }

        /// <summary>
        /// Modify the currently logged in user with the currently set UserName and Avatar
        /// See <a href="https://discord.com/developers/docs/resources/user#modify-current-user">Modify Current User</a>
        /// </summary>
        /// <param name="client">Client to use</param>
        /// <param name="callback">Callback with the updated user</param>
        /// <param name="onError">Callback when an error occurs with error information</param>
        public void ModifyCurrentUser(DiscordClient client, Action<DiscordUser> callback = null, Action<RestError> onError = null) => ModifyCurrentUser(client, Username, Avatar, callback, onError);

        /// <summary>
        /// Modify the currently logged in user
        /// See <a href="https://discord.com/developers/docs/resources/user#modify-current-user">Modify Current User</a>
        /// </summary>
        /// <param name="client">Client to use</param>
        /// <param name="username">Username to set</param>
        /// <param name="avatarData">Avatar data to set</param>
        /// <param name="callback">Callback with the updated user</param>
        /// <param name="onError">Callback when an error occurs with error information</param>
        public void ModifyCurrentUser(DiscordClient client, string username = "", string avatarData = "", Action<DiscordUser> callback = null, Action<RestError> onError = null)
        {
            Dictionary<string, string> data = new Dictionary<string, string>
            {
                ["username"] = username,
                ["avatar"] = avatarData
            };

            client.Bot.Rest.DoRequest($"/users/@me", RequestMethod.PATCH, data, callback, onError);
        }

        /// <summary>
        /// Returns the guilds for the currently logged in user
        /// See <a href="https://discord.com/developers/docs/resources/user#get-current-user-guilds">Get Current User Guilds</a>
        /// </summary>
        /// <param name="client">Client to use</param>
        /// <param name="callback">Callback with the list of guilds</param>
        /// <param name="onError">Callback when an error occurs with error information</param>
        public void GetCurrentUserGuilds(DiscordClient client, Action<List<Guild>> callback = null, Action<RestError> onError = null)
        {
            client.Bot.Rest.DoRequest($"/users/@me/guilds", RequestMethod.GET, null, callback, onError);
        }

<<<<<<< HEAD
        public void LeaveGuild(DiscordClient client, Guild guild, Action callback = null) => LeaveGuild(client, guild.Id, callback);

        public void LeaveGuild(DiscordClient client, Snowflake guildId, Action callback = null)
=======
        /// <summary>
        /// Leave the guild that the currently logged in user is in
        /// See <a href="https://discord.com/developers/docs/resources/user#leave-guild">Leave Guild</a>
        /// </summary>
        /// <param name="client">Client to use</param>
        /// <param name="guild">Guild to leave</param>
        /// <param name="callback">callback when the action is completed</param>
        /// <param name="onError">Callback when an error occurs with error information</param>
        public void LeaveGuild(DiscordClient client, Guild guild, Action callback = null, Action<RestError> onError = null) => LeaveGuild(client, guild.Id, callback, onError);
        
        /// <summary>
        /// Leave the guild that the currently logged in user is in
        /// See <a href="https://discord.com/developers/docs/resources/user#leave-guild">Leave Guild</a>
        /// </summary>
        /// <param name="client">Client to use</param>
        /// <param name="guildId">Guild ID to leave</param>
        /// <param name="callback">callback when the action is completed</param>
        /// <param name="onError">Callback when an error occurs with error information</param>
        public void LeaveGuild(DiscordClient client, string guildId, Action callback = null, Action<RestError> onError = null)
>>>>>>> c5d6d896
        {
            client.Bot.Rest.DoRequest($"/users/@me/guilds/{guildId}", RequestMethod.DELETE, null, callback, onError);
        }

<<<<<<< HEAD
        public void CreateDm(DiscordClient client, Action<Channel> callback = null) => CreateDm(client, Id, callback);

        public static void CreateDm(DiscordClient client, Snowflake userId, Action<Channel> callback = null)
=======
        /// <summary>
        /// Create a Direct Message to the current User
        /// See <a href="https://discord.com/developers/docs/resources/user#create-dm">Create DM</a>
        /// </summary>
        /// <param name="client">Client to use</param>
        /// <param name="callback">Callback with the direct message channel</param>
        /// <param name="onError">Callback when an error occurs with error information</param>
        public void CreateDirectMessage(DiscordClient client, Action<Channel> callback = null, Action<RestError> onError = null) => CreateDirectMessage(client, Id, callback, onError);

        /// <summary>
        /// Create a Direct Message to the current User
        /// See <a href="https://discord.com/developers/docs/resources/user#create-dm">Create DM</a>
        /// </summary>
        /// <param name="client">Client to use</param>
        /// <param name="userId">User ID to send the message to</param>
        /// <param name="callback">Callback with the direct message channel</param>
        /// <param name="onError">Callback when an error occurs with error information</param>
        public static void CreateDirectMessage(DiscordClient client, string userId, Action<Channel> callback = null, Action<RestError> onError = null)
>>>>>>> c5d6d896
        {
            Dictionary<string, string> data = new Dictionary<string, string>
            {
<<<<<<< HEAD
                { "recipient_id", userId.ToString() }
=======
                ["recipient_id"] = userId 
>>>>>>> c5d6d896
            };

            client.Bot.Rest.DoRequest("/users/@me/channels", RequestMethod.POST, data, callback, onError);
        }

        /// <summary>
        /// Create a Group Direct Message
        /// </summary>
        /// <param name="client">Client to use</param>
        /// <param name="accessTokens">access tokens of users that have granted your app the gdm.join scope</param>
        /// <param name="nicks">a list of user ids to their respective nicknames</param>
        /// <param name="callback">Callback with the direct message channel</param>
        /// <param name="onError">Callback when an error occurs with error information</param>
        public void CreateGroupDm(DiscordClient client, string[] accessTokens, List<NickId> nicks, Action<Channel> callback = null, Action<RestError> onError = null)
        {
            Dictionary<string, object> data = new Dictionary<string, object>()
            {
                ["access_tokens"] = accessTokens,
                ["nicks"] = nicks.ToDictionary(k => k.Id, v => v.Nick) 
            };

            client.Bot.Rest.DoRequest("/users/@me/channels", RequestMethod.POST, data, callback, onError);
        }

        /// <summary>
        /// Returns a list of connection objects.
        /// Requires the connections OAuth2 scope.
        /// </summary>
        /// <param name="client">Client to use</param>
        /// <param name="callback">Callback with the list of connections</param>
        /// <param name="onError">Callback when an error occurs with error information</param>
        public void GetUserConnections(DiscordClient client, Action<List<Connection>> callback = null, Action<RestError> onError = null)
        {
            client.Bot.Rest.DoRequest("/users/@me/connections", RequestMethod.GET, null, callback, onError);
        }

<<<<<<< HEAD
        public void GroupDmAddRecipient(DiscordClient client, Channel channel, string accessToken, Action callback = null) => GroupDmAddRecipient(client, channel.Id, accessToken, Username, callback);

        public void GroupDmAddRecipient(DiscordClient client, Snowflake channelId, string accessToken, string nick, Action callback = null)
=======
        internal void Update(DiscordUser update)
>>>>>>> c5d6d896
        {
            if (update.Username != null)
            {
<<<<<<< HEAD
                { "access_token", accessToken },
                { "nick", nick }
            };

            client.Bot.Rest.DoRequest($"/channels/{channelId}/recipients/{Id}", RequestMethod.PUT, jsonObj, callback);
        }

        public void GroupDmRemoveRecipient(DiscordClient client, Channel channel) => GroupDmRemoveRecipient(client, channel.Id);

        public void GroupDmRemoveRecipient(DiscordClient client, Snowflake channelId, Action callback = null)
        {
            client.Bot.Rest.DoRequest($"/channels/{channelId}/recipients/{Id}", RequestMethod.DELETE, null, callback);
        }
=======
                Username = update.Username;
            }
            
            if (update.Discriminator != null)
            {
                Discriminator = update.Discriminator;
            }
>>>>>>> c5d6d896

            if (update.Avatar != null)
            {
                Avatar = update.Avatar;
            }

            if (update.Bot != null)
            {
                Bot = update.Bot;
            }

            if (update.MfaEnabled != null)
            {
                MfaEnabled = update.MfaEnabled;
            }
            
            if (update.Locale != null)
            {
                Locale = update.Locale;
            }
            
            if (update.Verified != null)
            {
                Verified = update.Verified;
            }

            if (update.Email != null)
            {
                Email = update.Email;
            }

            if (update.Flags != null)
            {
                Flags = update.Flags;
            }

            if (update.PremiumType != null)
            {
                PremiumType = update.PremiumType;
            }
            
            if (update.PublicFlags != null)
            {
                PublicFlags = update.PublicFlags;
            }
        }
    }
}<|MERGE_RESOLUTION|>--- conflicted
+++ resolved
@@ -119,9 +119,6 @@
             client.Bot.Rest.DoRequest($"/users/@me", RequestMethod.GET, null, callback, onError);
         }
 
-<<<<<<< HEAD
-        public static void GetUser(DiscordClient client, Snowflake userId, Action<DiscordUser> callback = null)
-=======
         /// <summary>
         /// Returns the user for the given user Id
         /// See <a href="https://discord.com/developers/docs/resources/user#get-user">Get User</a>
@@ -130,8 +127,7 @@
         /// <param name="userId">User ID to lookup</param>
         /// <param name="callback">Callback with the looked up user</param>
         /// <param name="onError">Callback when an error occurs with error information</param>
-        public static void GetUser(DiscordClient client, string userId, Action<DiscordUser> callback = null, Action<RestError> onError = null)
->>>>>>> c5d6d896
+        public static void GetUser(DiscordClient client, Snowflake userId, Action<DiscordUser> callback = null)
         {
             client.Bot.Rest.DoRequest($"/users/{userId}", RequestMethod.GET, null, callback, onError);
         }
@@ -177,11 +173,6 @@
             client.Bot.Rest.DoRequest($"/users/@me/guilds", RequestMethod.GET, null, callback, onError);
         }
 
-<<<<<<< HEAD
-        public void LeaveGuild(DiscordClient client, Guild guild, Action callback = null) => LeaveGuild(client, guild.Id, callback);
-
-        public void LeaveGuild(DiscordClient client, Snowflake guildId, Action callback = null)
-=======
         /// <summary>
         /// Leave the guild that the currently logged in user is in
         /// See <a href="https://discord.com/developers/docs/resources/user#leave-guild">Leave Guild</a>
@@ -190,8 +181,8 @@
         /// <param name="guild">Guild to leave</param>
         /// <param name="callback">callback when the action is completed</param>
         /// <param name="onError">Callback when an error occurs with error information</param>
-        public void LeaveGuild(DiscordClient client, Guild guild, Action callback = null, Action<RestError> onError = null) => LeaveGuild(client, guild.Id, callback, onError);
-        
+        public void LeaveGuild(DiscordClient client, Guild guild, Action callback = null) => LeaveGuild(client, guild.Id, callback);
+
         /// <summary>
         /// Leave the guild that the currently logged in user is in
         /// See <a href="https://discord.com/developers/docs/resources/user#leave-guild">Leave Guild</a>
@@ -200,17 +191,11 @@
         /// <param name="guildId">Guild ID to leave</param>
         /// <param name="callback">callback when the action is completed</param>
         /// <param name="onError">Callback when an error occurs with error information</param>
-        public void LeaveGuild(DiscordClient client, string guildId, Action callback = null, Action<RestError> onError = null)
->>>>>>> c5d6d896
+        public void LeaveGuild(DiscordClient client, Snowflake guildId, Action callback = null)
         {
             client.Bot.Rest.DoRequest($"/users/@me/guilds/{guildId}", RequestMethod.DELETE, null, callback, onError);
         }
 
-<<<<<<< HEAD
-        public void CreateDm(DiscordClient client, Action<Channel> callback = null) => CreateDm(client, Id, callback);
-
-        public static void CreateDm(DiscordClient client, Snowflake userId, Action<Channel> callback = null)
-=======
         /// <summary>
         /// Create a Direct Message to the current User
         /// See <a href="https://discord.com/developers/docs/resources/user#create-dm">Create DM</a>
@@ -228,16 +213,11 @@
         /// <param name="userId">User ID to send the message to</param>
         /// <param name="callback">Callback with the direct message channel</param>
         /// <param name="onError">Callback when an error occurs with error information</param>
-        public static void CreateDirectMessage(DiscordClient client, string userId, Action<Channel> callback = null, Action<RestError> onError = null)
->>>>>>> c5d6d896
-        {
-            Dictionary<string, string> data = new Dictionary<string, string>
-            {
-<<<<<<< HEAD
-                { "recipient_id", userId.ToString() }
-=======
-                ["recipient_id"] = userId 
->>>>>>> c5d6d896
+        public static void CreateDm(DiscordClient client, Snowflake userId, Action<Channel> callback = null)
+        {
+            Dictionary<string, object> data = new Dictionary<string, object>
+            {
+                ["recipient_id"] = userId
             };
 
             client.Bot.Rest.DoRequest("/users/@me/channels", RequestMethod.POST, data, callback, onError);
@@ -273,18 +253,13 @@
         {
             client.Bot.Rest.DoRequest("/users/@me/connections", RequestMethod.GET, null, callback, onError);
         }
-
-<<<<<<< HEAD
+        
         public void GroupDmAddRecipient(DiscordClient client, Channel channel, string accessToken, Action callback = null) => GroupDmAddRecipient(client, channel.Id, accessToken, Username, callback);
 
         public void GroupDmAddRecipient(DiscordClient client, Snowflake channelId, string accessToken, string nick, Action callback = null)
-=======
-        internal void Update(DiscordUser update)
->>>>>>> c5d6d896
-        {
-            if (update.Username != null)
-            {
-<<<<<<< HEAD
+        {
+            var jsonObj = new Dictionary<string, string>()
+            {
                 { "access_token", accessToken },
                 { "nick", nick }
             };
@@ -298,7 +273,11 @@
         {
             client.Bot.Rest.DoRequest($"/channels/{channelId}/recipients/{Id}", RequestMethod.DELETE, null, callback);
         }
-=======
+
+        internal void Update(DiscordUser update)
+        {
+            if (update.Username != null)
+            {
                 Username = update.Username;
             }
             
@@ -306,7 +285,6 @@
             {
                 Discriminator = update.Discriminator;
             }
->>>>>>> c5d6d896
 
             if (update.Avatar != null)
             {
