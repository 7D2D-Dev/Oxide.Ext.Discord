--- conflicted
+++ resolved
@@ -7,10 +7,6 @@
     /// </summary>
     public enum MessageStickerFormatType
     {
-<<<<<<< HEAD
-        Png = 1,
-        Apng = 2,
-=======
         /// <summary>
         /// Sticker format type PNG
         /// </summary>
@@ -27,7 +23,6 @@
         /// Sticker format type LOTTIE
         /// </summary>
         [Description("LOTTIE")]
->>>>>>> c5d6d896
         Lottie = 3
     }
 }