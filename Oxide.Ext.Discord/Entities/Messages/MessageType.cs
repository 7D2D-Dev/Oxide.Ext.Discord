--- conflicted
+++ resolved
@@ -7,20 +7,6 @@
     /// </summary>
     public enum MessageType
     {
-<<<<<<< HEAD
-        Default = 0,
-        RecipientAdd = 1,
-        RecipientRemove = 2,
-        Call = 3,
-        ChannelNameChange = 4,
-        ChannelIconChange = 5,
-        ChannelPinnedMessage = 6,
-        GuildMemberJoin = 7,
-        UserPremiumGuildSubscription = 8,
-        UserPremiumGuildSubscriptionTier1 = 9,
-        UserPremiumGuildSubscriptionTier2 = 10,
-        UserPremiumGuildSubscriptionTier3 = 11,
-=======
         /// <summary>
         /// The default message type
         /// </summary>
@@ -97,7 +83,6 @@
         /// The message for when a news channel subscription is added to a text channel
         /// </summary>
         [Description("ChannelFollowAdd")]
->>>>>>> c5d6d896
         ChannelFollowAdd = 12,
         
         /// <summary>
