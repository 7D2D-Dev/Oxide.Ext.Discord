﻿using System;
using System.Collections.Generic;
using System.Security.Policy;
using System.Text;
using Newtonsoft.Json;
using Oxide.Ext.Discord.Entities.Channels;
using Oxide.Ext.Discord.Entities.Guilds;
using Oxide.Ext.Discord.Entities.Messages.Attachments;
using Oxide.Ext.Discord.Entities.Messages.Embeds;
using Oxide.Ext.Discord.Entities.Users;
using Oxide.Ext.Discord.Helpers;
using Oxide.Ext.Discord.REST;

namespace Oxide.Ext.Discord.Entities.Messages
{
    [JsonObject(MemberSerialization = MemberSerialization.OptIn)]
    public class Message : MessageCreate
    {
        [JsonProperty("id")]
        public Snowflake Id { get; set; }

        [JsonProperty("channel_id")]
        public Snowflake ChannelId { get; set; }

        [JsonProperty("guild_id")]
        public Snowflake GuildId { get; set; }

        [JsonProperty("author")]
        public DiscordUser Author { get; set; }

        [JsonProperty("member")]
        public GuildMember Member { get; set; }

        [JsonProperty("timestamp")]
        public string Timestamp { get; set; }

        [JsonProperty("edited_timestamp")]
        public string EditedTimestamp { get; set; }

        [JsonProperty("mention_everyone")]
        public bool MentionEveryone { get; set; }

        [JsonProperty("mentions")]
        public List<DiscordUser> Mentions { get; set; }

        [JsonProperty("mention_roles")]
        public List<string> MentionRoles { get; set; }
        
        [JsonProperty("mention_channels")]
        public List<ChannelMention> MentionsChannels { get; set; }

        [JsonProperty("attachments")]
        public List<Attachment> Attachments { get; set; }

        [JsonProperty("embeds")]
        public List<Embed> Embeds { get; set; }

        [JsonProperty("reactions")]
        public List<Reaction> Reactions { get; set; }

        [JsonProperty("pinned")]
        public bool Pinned { get; set; }

        [JsonProperty("webhook_id")]
        public Snowflake WebhookId { get; set; }

        [JsonProperty("type")]
        public MessageType? Type { get; set; }
        
        [JsonProperty("activity")]
        public MessageActivity Activity { get; set; }
        
        [JsonProperty("application")]
        public MessageApplication Application { get; set; }

        [JsonProperty("flags")]
        public MessageFlags Flags { get; set; }
        
        [JsonProperty("stickers")]
        public List<MessageSticker> Stickers { get; set; }
        
        [JsonProperty("referenced_message")]
        public Message ReferencedMessage { get; private set; }

        public void Reply(DiscordClient client, Message message, Snowflake messageId, Action<Message> callback = null)
        {
<<<<<<< HEAD
            message.MessageReference = new MessageReference {MessageId = messageId};
            client.REST.DoRequest($"/channels/{ChannelId}/messages", RequestMethod.POST, message, callback);
=======
            if (ping && !string.IsNullOrEmpty(message.Content) && !message.Content.Contains($"<@{Author.Id}>"))
            {
                message.Content = $"<@{Author.Id}> {message.Content}";
            }

            if (!string.IsNullOrEmpty(messageId))
            {
                message.MessageReference = new MessageReference {MessageId = messageId};
            }

            client.Bot.Rest.DoRequest($"/channels/{ChannelId}/messages", RequestMethod.POST, message, callback);
>>>>>>> 4966f6b2
        }

        public void Reply(DiscordClient client, string message, Snowflake messageId, Action<Message> callback = null)
        {
            Message newMessage = new Message()
            {
                Content = message
            };

            Reply(client, newMessage, messageId, callback);
        }

        public void Reply(DiscordClient client, Embed embed, Snowflake messageId, Action<Message> callback = null)
        {
            Message newMessage = new Message()
            {
                Embed = embed
            };

            Reply(client, newMessage, messageId, callback);
        }
        
        public void CrossPostMessage(DiscordClient client, Snowflake messageId, Action<Message> callback = null)
        {
            client.Bot.Rest.DoRequest($"/channels/{Id}/messages/{messageId}/crosspost", RequestMethod.POST, null, callback);
        }
        
        public void CrossPostMessage(DiscordClient client, Message message, Action<Message> callback = null)
        {
            CrossPostMessage(client, message.Id, callback);
        }

        public void CreateReaction(DiscordClient client, string emoji, Action callback = null)
        {
            client.Bot.Rest.DoRequest($"/channels/{ChannelId}/messages/{Id}/reactions/{Uri.EscapeDataString(emoji)}/@me", RequestMethod.PUT, null, callback);
        }

        public void DeleteOwnReaction(DiscordClient client, string emoji, Action callback = null)
        {
            client.Bot.Rest.DoRequest($"/channels/{ChannelId}/messages/{Id}/reactions/{Uri.EscapeDataString(emoji)}/@me", RequestMethod.DELETE, null, callback);
        }

        public void DeleteUserReaction(DiscordClient client, string emoji, DiscordUser user, Action callback = null) => DeleteUserReaction(client, emoji, user.Id, callback);

        public void DeleteUserReaction(DiscordClient client, string emoji, Snowflake userId, Action callback = null)
        {
            client.Bot.Rest.DoRequest($"/channels/{ChannelId}/messages/{Id}/reactions/{emoji}/{userId}", RequestMethod.DELETE, null, callback);
        }

        public void GetReactions(DiscordClient client, string emoji, Action<List<DiscordUser>> callback = null)
        {
            client.Bot.Rest.DoRequest($"/channels/{ChannelId}/messages/{Id}/reactions/{Uri.EscapeDataString(emoji)}", RequestMethod.GET, null, callback);
        }

        public void DeleteAllReactions(DiscordClient client, Action callback = null)
        {
            client.Bot.Rest.DoRequest($"/channels/{ChannelId}/messages/{Id}/reactions", RequestMethod.DELETE, null, callback);
        }
        
        public void DeleteAllReactionsForEmoji(DiscordClient client, string emoji, Action callback = null)
        {
            client.Bot.Rest.DoRequest($"/channels/{ChannelId}/messages/{Id}/reactions/{Uri.EscapeDataString(emoji)}", RequestMethod.DELETE, null, callback);
        }

        public void EditMessage(DiscordClient client, Action<Message> callback = null)
        {
            client.Bot.Rest.DoRequest<Message>($"/channels/{ChannelId}/messages/{Id}", RequestMethod.PATCH, this, callback);
        }

        public void DeleteMessage(DiscordClient client, Action<Message> callback = null)
        {
            client.Bot.Rest.DoRequest<Message>($"/channels/{ChannelId}/messages/{Id}", RequestMethod.DELETE, null, callback);
        }

        public void AddPinnedChannelMessage(DiscordClient client, Action callback = null)
        {
            client.Bot.Rest.DoRequest($"/channels/{ChannelId}/pins/{Id}", RequestMethod.PUT, null, callback);
        }

        public void DeletePinnedChannelMessage(DiscordClient client, Action callback = null)
        {
            client.Bot.Rest.DoRequest($"/channels/{ChannelId}/pins/{Id}", RequestMethod.DELETE, null, callback);
        }
    }
}<|MERGE_RESOLUTION|>--- conflicted
+++ resolved
@@ -1,6 +1,5 @@
 ﻿using System;
 using System.Collections.Generic;
-using System.Security.Policy;
 using System.Text;
 using Newtonsoft.Json;
 using Oxide.Ext.Discord.Entities.Channels;
@@ -23,7 +22,7 @@
         public Snowflake ChannelId { get; set; }
 
         [JsonProperty("guild_id")]
-        public Snowflake GuildId { get; set; }
+        public Snowflake? GuildId { get; set; }
 
         [JsonProperty("author")]
         public DiscordUser Author { get; set; }
@@ -84,22 +83,8 @@
 
         public void Reply(DiscordClient client, Message message, Snowflake messageId, Action<Message> callback = null)
         {
-<<<<<<< HEAD
             message.MessageReference = new MessageReference {MessageId = messageId};
-            client.REST.DoRequest($"/channels/{ChannelId}/messages", RequestMethod.POST, message, callback);
-=======
-            if (ping && !string.IsNullOrEmpty(message.Content) && !message.Content.Contains($"<@{Author.Id}>"))
-            {
-                message.Content = $"<@{Author.Id}> {message.Content}";
-            }
-
-            if (!string.IsNullOrEmpty(messageId))
-            {
-                message.MessageReference = new MessageReference {MessageId = messageId};
-            }
-
             client.Bot.Rest.DoRequest($"/channels/{ChannelId}/messages", RequestMethod.POST, message, callback);
->>>>>>> 4966f6b2
         }
 
         public void Reply(DiscordClient client, string message, Snowflake messageId, Action<Message> callback = null)
