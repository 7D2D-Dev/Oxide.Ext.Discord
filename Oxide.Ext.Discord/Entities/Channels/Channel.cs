--- conflicted
+++ resolved
@@ -14,11 +14,7 @@
     /// Represents a guild or DM <a href="https://discord.com/developers/docs/resources/channel#channel-object">Channel Structure</a> within Discord.
     /// </summary>
     [JsonObject(MemberSerialization = MemberSerialization.OptIn)]
-<<<<<<< HEAD
-    public class Channel : ChannelCreate, IGetEntityId
-=======
-    public class Channel : ChannelUpdate
->>>>>>> 81c8954f
+    public class Channel : ChannelUpdate, IGetEntityId
     {
         /// <summary>
         /// The ID of this channel
@@ -469,7 +465,7 @@
             ParentId = channel.ParentId;
         }
 
-        public string GetEntityId()
+        public Snowflake GetEntityId()
         {
             return Id;
         }
