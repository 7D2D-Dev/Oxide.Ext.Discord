﻿using System;
using System.Collections.Generic;
using Newtonsoft.Json;
using Oxide.Ext.Discord.Entities.Guilds;
using Oxide.Ext.Discord.Entities.Integrations;
using Oxide.Ext.Discord.Entities.Users;
using Oxide.Ext.Discord.Entities.Webhooks;
using Oxide.Ext.Discord.REST;

namespace Oxide.Ext.Discord.Entities.AuditLogs
{
    [JsonObject(MemberSerialization = MemberSerialization.OptIn)]
    public class AuditLog
    {
        [JsonProperty("webhooks")]
        public List<Webhook> Webhooks { get; set; }

        [JsonProperty("users")]
        public List<DiscordUser> Users { get; set; }

        [JsonProperty("audit_log_entries")]
        public List<AuditLogEntry> AuditLogEntries { get; set; }
        
        [JsonProperty("integrations")]
        public List<Integration> Integrations { get; set; }

        public static void GetGuildAuditLog(DiscordClient client, Guild guild, Action<AuditLog> callback = null) => GetGuildAuditLog(client, guild.Id, callback);

<<<<<<< HEAD
        public static void GetGuildAuditLog(DiscordClient client, Snowflake guildId, Action<AuditLog> callback = null)
=======
        public static void GetGuildAuditLog(DiscordClient client, string guildId, Action<AuditLog> callback = null, Action<RestError> onError = null)
>>>>>>> c5d6d896
        {
            client.Bot.Rest.DoRequest($"/guilds/{guildId}/audit-logs", RequestMethod.GET, null, callback, onError);
        }
    }
}<|MERGE_RESOLUTION|>--- conflicted
+++ resolved
@@ -26,11 +26,7 @@
 
         public static void GetGuildAuditLog(DiscordClient client, Guild guild, Action<AuditLog> callback = null) => GetGuildAuditLog(client, guild.Id, callback);
 
-<<<<<<< HEAD
-        public static void GetGuildAuditLog(DiscordClient client, Snowflake guildId, Action<AuditLog> callback = null)
-=======
-        public static void GetGuildAuditLog(DiscordClient client, string guildId, Action<AuditLog> callback = null, Action<RestError> onError = null)
->>>>>>> c5d6d896
+        public static void GetGuildAuditLog(DiscordClient client, Snowflake guildId, Action<AuditLog> callback = null, Action<RestError> onError = null)
         {
             client.Bot.Rest.DoRequest($"/guilds/{guildId}/audit-logs", RequestMethod.GET, null, callback, onError);
         }
