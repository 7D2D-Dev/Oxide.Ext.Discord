--- conflicted
+++ resolved
@@ -17,10 +17,6 @@
         ChannelFollowAdd = 12,
         GuildDiscoveryDisqualified = 14,
         GuildDiscoveryRequalified = 15,
-<<<<<<< HEAD
-        Reply = 19 //Note: Will not be used until we switch to V8 API
-=======
         Reply = 19
->>>>>>> 47a02b35
     }
 }