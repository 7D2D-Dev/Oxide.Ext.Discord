﻿using Newtonsoft.Json;

namespace Oxide.Ext.Discord.DiscordObjects
{
    using System;
    using System.Collections.Generic;
    using System.Text;
    using Oxide.Ext.Discord.Helpers;
    using Oxide.Ext.Discord.REST;
    
    public class Message : MessageCreate
    {
        public string id { get; set; }

        public string channel_id { get; set; }

        public string guild_id { get; set; }

        public User author { get; set; }

        public GuildMember member { get; set; }

        public string timestamp { get; set; }

        public string edited_timestamp { get; set; }

        public bool mention_everyone { get; set; }

        public List<User> mentions { get; set; }

        public List<string> mention_roles { get; set; }
        
        [JsonProperty("mention_channels")]
        public List<ChannelMention> MentionsChannels { get; set; }

        public List<Attachment> attachments { get; set; }
<<<<<<< HEAD
        
        public Embed embed { get; set; }
=======
>>>>>>> 47a02b35

        public List<Embed> embeds { get; set; }

        public List<Reaction> reactions { get; set; }

        public bool pinned { get; set; }

        public string webhook_id { get; set; }

        public MessageType? type { get; set; }
        
        [JsonProperty("activity")]
        public MessageActivity Activity { get; set; }
        
        [JsonProperty("application")]
        public MessageApplication Application { get; set; }
<<<<<<< HEAD
        
        [JsonProperty("message_reference")]
        public MessageReference MessageReference { get; set; }
        
=======

>>>>>>> 47a02b35
        [JsonProperty("flags")]
        public MessageFlags Flags { get; set; }
        
        [JsonProperty("stickers")]
        public List<MessageSticker> Stickers { get; set; }
        
        [JsonProperty("referenced_message")]
<<<<<<< HEAD
        public Message ReferencedMessage { get; set; }

        public void Reply(DiscordClient client, Message message, bool ping = true, Action<Message> callback = null)
=======
        public Message ReferencedMessage { get; private set; }

        public void Reply(DiscordClient client, Message message, bool ping = true, string messageId = null, Action<Message> callback = null)
>>>>>>> 47a02b35
        {
            if (ping && !string.IsNullOrEmpty(message.content) && !message.content.Contains($"<@{author.id}>"))
            {
                message.content = $"<@{author.id}> {message.content}";
            }

            if (!string.IsNullOrEmpty(messageId))
            {
                message.MessageReference = new MessageReference {MessageId = messageId};
            }

            client.REST.DoRequest($"/channels/{channel_id}/messages", RequestMethod.POST, message, callback);
        }

        public void Reply(DiscordClient client, string message, bool ping = true, string messageId = null, Action<Message> callback = null)
        {
            Message newMessage = new Message()
            {
                content = ping ? $"<@{author.id}> {message}" : message
            };
            
            if (!string.IsNullOrEmpty(messageId))
            {
                newMessage.MessageReference = new MessageReference {MessageId = messageId};
            }

            Reply(client, newMessage, ping, messageId, callback);
        }

        public void Reply(DiscordClient client, Embed embed, bool ping = true, string messageId = null, Action<Message> callback = null)
        {
            Message newMessage = new Message()
            {
                content = ping ? $"<@{author.id}>" : null,
                embed = embed
            };

            Reply(client, newMessage, ping, messageId, callback);
        }
        
        public void CrossPostMessage(DiscordClient client, string messageId, Action<Message> callback = null)
        {
            client.REST.DoRequest($"/channels/{id}/messages/{messageId}/crosspost", RequestMethod.POST, null, callback);
        }
        
        public void CrossPostMessage(DiscordClient client, Message message, Action<Message> callback = null)
        {
            CrossPostMessage(client, message.id, callback);
        }

        public void CreateReaction(DiscordClient client, string emoji, Action callback = null)
        {
            byte[] encodedEmoji = Encoding.UTF8.GetBytes(emoji);
            string hexString = HttpUtility.UrlEncode(encodedEmoji);
            
            client.REST.DoRequest($"/channels/{channel_id}/messages/{id}/reactions/{hexString}/@me", RequestMethod.PUT, null, callback);
        }

        public void DeleteOwnReaction(DiscordClient client, string emoji, Action callback = null)
        {
            byte[] encodedEmoji = Encoding.UTF8.GetBytes(emoji);
            string hexString = HttpUtility.UrlEncode(encodedEmoji);
            
            client.REST.DoRequest($"/channels/{channel_id}/messages/{id}/reactions/{hexString}/@me", RequestMethod.DELETE, null, callback);
        }

        public void DeleteUserReaction(DiscordClient client, string emoji, User user, Action callback = null) => DeleteUserReaction(client, emoji, user.id, callback);

        public void DeleteUserReaction(DiscordClient client, string emoji, string userID, Action callback = null)
        {
            client.REST.DoRequest($"/channels/{channel_id}/messages/{id}/reactions/{emoji}/{userID}", RequestMethod.DELETE, null, callback);
        }

        public void GetReactions(DiscordClient client, string emoji, Action<List<User>> callback = null)
        {
            byte[] encodedEmoji = Encoding.UTF8.GetBytes(emoji);
            string hexString = HttpUtility.UrlEncode(encodedEmoji);

            client.REST.DoRequest($"/channels/{channel_id}/messages/{id}/reactions/{hexString}", RequestMethod.GET, null, callback);
        }

        public void DeleteAllReactions(DiscordClient client, Action callback = null)
        {
            client.REST.DoRequest($"/channels/{channel_id}/messages/{id}/reactions", RequestMethod.DELETE, null, callback);
        }
        
        public void DeleteAllReactionsForEmoji(DiscordClient client, string emoji, Action callback = null)
        {
            byte[] encodedEmoji = Encoding.UTF8.GetBytes(emoji);
            string hexString = HttpUtility.UrlEncode(encodedEmoji);
            
            client.REST.DoRequest($"/channels/{channel_id}/messages/{id}/reactions/{hexString}", RequestMethod.DELETE, null, callback);
        }

        public void EditMessage(DiscordClient client, Action<Message> callback = null)
        {
            client.REST.DoRequest<Message>($"/channels/{channel_id}/messages/{id}", RequestMethod.PATCH, this, callback);
        }

        public void DeleteMessage(DiscordClient client, Action<Message> callback = null)
        {
            client.REST.DoRequest<Message>($"/channels/{channel_id}/messages/{id}", RequestMethod.DELETE, null, callback);
        }

        public void AddPinnedChannelMessage(DiscordClient client, Action callback = null)
        {
            client.REST.DoRequest($"/channels/{channel_id}/pins/{id}", RequestMethod.PUT, null, callback);
        }

        public void DeletePinnedChannelMessage(DiscordClient client, Action callback = null)
        {
            client.REST.DoRequest($"/channels/{channel_id}/pins/{id}", RequestMethod.DELETE, null, callback);
        }
    }
}<|MERGE_RESOLUTION|>--- conflicted
+++ resolved
@@ -34,11 +34,6 @@
         public List<ChannelMention> MentionsChannels { get; set; }
 
         public List<Attachment> attachments { get; set; }
-<<<<<<< HEAD
-        
-        public Embed embed { get; set; }
-=======
->>>>>>> 47a02b35
 
         public List<Embed> embeds { get; set; }
 
@@ -55,14 +50,7 @@
         
         [JsonProperty("application")]
         public MessageApplication Application { get; set; }
-<<<<<<< HEAD
-        
-        [JsonProperty("message_reference")]
-        public MessageReference MessageReference { get; set; }
-        
-=======
 
->>>>>>> 47a02b35
         [JsonProperty("flags")]
         public MessageFlags Flags { get; set; }
         
@@ -70,15 +58,9 @@
         public List<MessageSticker> Stickers { get; set; }
         
         [JsonProperty("referenced_message")]
-<<<<<<< HEAD
-        public Message ReferencedMessage { get; set; }
-
-        public void Reply(DiscordClient client, Message message, bool ping = true, Action<Message> callback = null)
-=======
         public Message ReferencedMessage { get; private set; }
 
         public void Reply(DiscordClient client, Message message, bool ping = true, string messageId = null, Action<Message> callback = null)
->>>>>>> 47a02b35
         {
             if (ping && !string.IsNullOrEmpty(message.content) && !message.content.Contains($"<@{author.id}>"))
             {
