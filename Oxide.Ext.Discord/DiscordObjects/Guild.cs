<<<<<<< HEAD
﻿using Newtonsoft.Json;
=======
﻿using System.Linq;
using Newtonsoft.Json;
>>>>>>> 47a02b35

namespace Oxide.Ext.Discord.DiscordObjects
{
    using System;
    using System.Collections.Generic;
    using Newtonsoft.Json.Linq;
    using Oxide.Ext.Discord.REST;

    public class Guild : GuildCreate
    {
        public string id { get; set; }
<<<<<<< HEAD

        public string name { get; set; }

        public string icon { get; set; }
=======
>>>>>>> 47a02b35
        
        [JsonProperty("icon_Hash")]
        public string IconHash { get; set; }

        public string splash { get; set; }

        public string discovery_splash { get; set; }

        public bool? owner { get; set; }

        public string owner_id { get; set; }

        public string permissions { get; set; }

<<<<<<< HEAD
        public string region { get; set; }

        public string afk_channel_id { get; set; }

        public int? afk_timeout { get; set; }
        
        public bool? embed_enabled { get; set; }
        
        public string embed_channel_id { get; set; }
        
        public bool? widget_enabled { get; set; }

        public string widget_channel_id { get; set; }

        public GuildVerificationLevel verification_level { get; set; }

        //TODO: Move to enum
        public int default_message_notifications { get; set; }

        //TODO: Move to enum
        public int explicit_content_filter { get; set; }
=======
        public bool? widget_enabled { get; set; }
>>>>>>> 47a02b35

        public string widget_channel_id { get; set; }

        public List<Emoji> emojis { get; set; }

        public List<string> features { get; set; }

        public GuildMFALevel? mfa_level { get; set; }

        public string application_id { get; set; }
        
<<<<<<< HEAD
        public string system_channel_id { get; set; }
=======
        [JsonProperty("system_channel_flags")]
        public SystemChannelFlags SystemChannelFlags { get; set; }
>>>>>>> 47a02b35

        [JsonProperty("system_channel_flags")]
        public SystemChannelFlags SystemChannelFlags { get; set; }

        public string rules_channel_id { get; set; }

        public string joined_at { get; set; }

        public bool? large { get; set; }

        public bool? unavailable { get; set; }

        public int? member_count { get; set; }

        public List<VoiceState> voice_states { get; set; }

        public List<GuildMember> members { get; set; }
        
        public List<Presence> presences { get; set; }

        public int? max_presences { get; set; }

        public int? max_members { get; set; }

        public string vanity_url_code { get; set; }

        public string description { get; set; }

        public string banner { get; set; }

        public GuildPremiumTier? premium_tier { get; set; }

        public int? premium_subscription_count { get; set; }

        public string preferred_locale { get; set; }

        public string public_updates_channel_id { get; set; }
        
        [JsonProperty("max_video_channel_users")]
        public int? MaxVideoChannelUsers { get; set; }
        
        [JsonProperty("approximate_member_count")]
        public int? ApproximateMemberCount { get; set; }
        
        [JsonProperty("approximate_presence_count")]
        public int? ApproximatePresenceCount { get; set; }

        public static void CreateGuild(DiscordClient client, GuildCreate create, Action<Guild> callback = null)
        {
            client.REST.DoRequest($"/guilds", RequestMethod.POST, create, callback);
        }

        public static void GetGuild(DiscordClient client, string guildID, Action<Guild> callback = null)
        {
            client.REST.DoRequest($"/guilds/{guildID}", RequestMethod.GET, null, callback);
        }
        
        public static void GetGuildPreview(DiscordClient client, string guildID, Action<Guild> callback = null)
        {
            client.REST.DoRequest($"/guilds/{guildID}/preview", RequestMethod.GET, null, callback);
        }

        public void ModifyGuild(DiscordClient client, Action<Guild> callback = null)
        {
            client.REST.DoRequest($"/guilds/{id}", RequestMethod.PATCH, this, callback);
        }

        public void DeleteGuild(DiscordClient client, Action callback = null)
        {
            client.REST.DoRequest($"/guilds/{id}", RequestMethod.DELETE, null, callback);
        }

        public void GetGuildChannels(DiscordClient client, Action<List<Channel>> callback = null)
        {
            client.REST.DoRequest($"/guilds/{id}/channels", RequestMethod.GET, null, callback);
        }

        public void CreateGuildChannel(DiscordClient client, ChannelCreate channel, Action<Channel> callback = null)
        {
            client.REST.DoRequest($"/guilds/{id}/channels", RequestMethod.POST, channel, callback);
        }

        public void ModifyGuildChannelPositions(DiscordClient client, List<ObjectPosition> positions, Action callback = null)
        {
            client.REST.DoRequest($"/guilds/{id}/channels", RequestMethod.PATCH, positions, callback);
        }

        public void GetGuildMember(DiscordClient client, string userID, Action<GuildMember> callback = null)
        {
            client.REST.DoRequest($"/guilds/{id}/members/{userID}", RequestMethod.GET, null, callback);
        }

        public void ListGuildMembers(DiscordClient client, string afterSnowflake = "0", Action<List<GuildMember>> callback = null)
        {
            client.REST.DoRequest($"/guilds/{id}/members?limit=1000&after={afterSnowflake}", RequestMethod.GET, null, callback);
        }

        public void AddGuildMember(DiscordClient client, GuildMember member, string accessToken, List<Role> roles, Action<GuildMember> callback = null)
        {
            AddGuildMember(client, member.user.id, new AddGuildMember
            {
                Deaf = member.deaf,
                Mute = member.mute,
                Nick = member.nick,
                AccessToken = accessToken,
                Roles = roles.Select(r => r.id).ToList()
            }, callback);
        }

        public void AddGuildMember(DiscordClient client, string userId, AddGuildMember member, Action<GuildMember> callback = null)
        {
            client.REST.DoRequest($"/guilds/{id}/members/{userId}", RequestMethod.PUT, member, callback);
        }

        public void ModifyGuildMember(DiscordClient client, GuildMember member, List<string> roles, string channelId, Action callback = null) => this.ModifyGuildMember(client, member.user.id, member.nick, roles, member.deaf, member.mute, channelId, callback);

        public void ModifyGuildMember(DiscordClient client, string userID, string nick, List<string> roles, bool mute, bool deaf, string channelId, Action callback = null)
        {
            var jsonObj = new Dictionary<string, object>()
            {
                { "nick", nick },
                { "roles", roles },
                { "mute", mute },
                { "deaf", deaf },
                { "channel_id", channelId }
            };

            client.REST.DoRequest($"/guilds/{id}/members/{userID}", RequestMethod.PATCH, jsonObj, callback);
        }

        public void ModifyUsersNick(DiscordClient client, string userID, string nick, Action callback = null)
        {
            var jsonObj = new Dictionary<string, object>()
            {
                { "nick", nick }
            };

            client.REST.DoRequest($"/guilds/{id}/members/{userID}", RequestMethod.PATCH, jsonObj, callback);
        }

        public void ModifyCurrentUsersNick(DiscordClient client, string nick, Action<string> callback = null)
        {
            var jsonObj = new Dictionary<string, object>()
            {
                { "nick", nick }
            };

            client.REST.DoRequest($"/guilds/{id}/members/@me/nick", RequestMethod.PATCH, jsonObj, callback);
        }

        public void AddGuildMemberRole(DiscordClient client, User user, Role role, Action callback = null) => AddGuildMemberRole(client, user.id, role.id, callback);

        public void AddGuildMemberRole(DiscordClient client, string userID, string roleID, Action callback = null)
        {
            client.REST.DoRequest($"/guilds/{id}/members/{userID}/roles/{roleID}", RequestMethod.PUT, null, callback);
        }

        public void RemoveGuildMemberRole(DiscordClient client, User user, Role role, Action callback = null) => RemoveGuildMemberRole(client, user.id, role.id, callback);

        public void RemoveGuildMemberRole(DiscordClient client, string userID, string roleID, Action callback = null)
        {
            client.REST.DoRequest($"/guilds/{id}/members/{userID}/roles/{roleID}", RequestMethod.DELETE, null, callback);
        }

        public void RemoveGuildMember(DiscordClient client, GuildMember member, Action callback = null) => RemoveGuildMember(client, member.user.id, callback);

        public void RemoveGuildMember(DiscordClient client, string userID, Action callback = null)
        {
            client.REST.DoRequest($"/guilds/{id}/members/{userID}", RequestMethod.DELETE, null, callback);
        }

        public void GetGuildBans(DiscordClient client, Action<List<Ban>> callback = null)
        {
            client.REST.DoRequest($"/guilds/{id}/bans", RequestMethod.GET, null, callback);
        }

        public void CreateGuildBan(DiscordClient client, GuildMember member, GuildBan ban, Action callback = null) => CreateGuildBan(client, member.user.id, ban, callback);

        public void CreateGuildBan(DiscordClient client, string userID, GuildBan ban, Action callback = null)
        {
            client.REST.DoRequest($"/guilds/{id}/bans/{userID}", RequestMethod.PUT, ban, callback);
        }

        public void RemoveGuildBan(DiscordClient client, string userID, Action callback = null)
        {
            client.REST.DoRequest($"/guilds/{id}/bans/{userID}", RequestMethod.DELETE, null, callback);
        }

        public void GetGuildRoles(DiscordClient client, Action<List<Role>> callback = null)
        {
            client.REST.DoRequest($"/guilds/{id}/roles", RequestMethod.GET, null, callback);
        }

        public void CreateGuildRole(DiscordClient client, Role role, Action<Role> callback = null)
        {
            client.REST.DoRequest($"/guilds/{id}/roles", RequestMethod.POST, role, callback);
        }

        public void ModifyGuildRolePositions(DiscordClient client, List<ObjectPosition> positions, Action<List<Role>> callback = null)
        {
            client.REST.DoRequest($"/guilds/{id}/roles", RequestMethod.PATCH, positions, callback);
        }

        public void ModifyGuildRole(DiscordClient client, Role role, Action<Role> callback = null) => ModifyGuildRole(client, role.id, role, callback);

        public void ModifyGuildRole(DiscordClient client, string roleID, Role role, Action<Role> callback = null)
        {
            client.REST.DoRequest<Role>($"/guilds/{id}/roles/{roleID}", RequestMethod.PATCH, role, callback);
        }

        public void DeleteGuildRole(DiscordClient client, Role role, Action callback = null) => DeleteGuildRole(client, role.id, callback);

        public void DeleteGuildRole(DiscordClient client, string roleID, Action callback = null)
        {
            client.REST.DoRequest($"/guilds/{id}/roles/{roleID}", RequestMethod.DELETE, null, callback);
        }

        public void GetGuildPruneCount(DiscordClient client, GuildPruneGet prune, Action<int?> callback = null)
        {
            client.REST.DoRequest<JObject>($"/guilds/{id}/prune?{prune.ToQueryString()}", RequestMethod.GET, null, (returnValue) =>
            {
                int? pruned = returnValue.GetValue("pruned").ToObject<int?>();
                callback?.Invoke(pruned);
            });
        }

        public void BeginGuildPrune(DiscordClient client, GuildPruneBegin prune, Action<int?> callback = null)
        {
            client.REST.DoRequest<JObject>($"/guilds/{id}/prune?{prune.ToQueryString()}", RequestMethod.POST, null, (returnValue) =>
            {
                int? pruned = returnValue.GetValue("pruned").ToObject<int?>();
                callback?.Invoke(pruned);
            });
        }

        public void GetGuildVoiceRegions(DiscordClient client, Action<List<VoiceRegion>> callback = null)
        {
            client.REST.DoRequest($"/guilds/{id}/regions", RequestMethod.GET, null, callback);
        }

        public void GetGuildInvites(DiscordClient client, Action<List<Invite>> callback = null)
        {
            client.REST.DoRequest($"/guilds/{id}/invites", RequestMethod.GET, null, callback);
        }

        public void GetGuildIntegrations(DiscordClient client, Action<List<Integration>> callback = null)
        {
            client.REST.DoRequest($"/guilds/{id}/integrations", RequestMethod.GET, null, callback);
        }

        public void CreateGuildIntegration(DiscordClient client, Integration integration, Action callback = null) => CreateGuildIntegration(client, integration.type, integration.id, callback);

        public void CreateGuildIntegration(DiscordClient client, string type, string id, Action callback = null)
        {
            var jsonObj = new Dictionary<string, object>()
            {
                { "type", type },
                { "id", id }
            };

            client.REST.DoRequest($"/guilds/{id}/integrations", RequestMethod.POST, jsonObj, callback);
        }

        public void ModifyGuildIntegration(DiscordClient client, Integration integration, bool? enableEmoticons, Action callback = null) => ModifyGuildIntegration(client, integration.id, integration.expire_behaviour, integration.expire_grace_peroid, enableEmoticons, callback);

        public void ModifyGuildIntegration(DiscordClient client, string integrationID, int? expireBehaviour, int? expireGracePeroid, bool? enableEmoticons, Action callback = null)
        {
            var jsonObj = new Dictionary<string, object>()
            {
                { "expire_behaviour", expireBehaviour },
                { "expire_grace_period", expireGracePeroid },
                { "enable_emoticons", enableEmoticons }
            };

            client.REST.DoRequest($"/guilds/{id}/integrations/{integrationID}", RequestMethod.PATCH, jsonObj, callback);
        }

        public void DeleteGuildIntegration(DiscordClient client, Integration integration, Action callback = null) => DeleteGuildIntegration(client, integration.id, callback);

        public void DeleteGuildIntegration(DiscordClient client, string integrationID, Action callback = null)
        {
            client.REST.DoRequest($"/guilds/{id}/integrations/{integrationID}", RequestMethod.DELETE, null, callback);
        }

        public void SyncGuildIntegration(DiscordClient client, Integration integration, Action callback = null) => SyncGuildIntegration(client, integration.id, callback);

        public void SyncGuildIntegration(DiscordClient client, string integrationID, Action callback = null)
        {
            client.REST.DoRequest($"/guilds/{id}/integrations/{integrationID}/sync", RequestMethod.POST, null, callback);
        }
        
        public void GetGuildWidgetSettings(DiscordClient client, Action<GuildWidgetSettings> callback = null)
        {
            client.REST.DoRequest($"/guilds/{id}/widget", RequestMethod.GET, null, callback);
        }
        
        public void ModifyGuildWidget(DiscordClient client, GuildWidget widget, Action<GuildWidget> callback = null)
        {
            client.REST.DoRequest($"/guilds/{id}/widget", RequestMethod.PATCH, widget, callback);
        }

        public void GetGuildWidget(DiscordClient client, Action<GuildWidget> callback = null)
        {
            client.REST.DoRequest($"/guilds/{id}/widget.json", RequestMethod.GET, null, callback);
        }

        public void GetGuildVanityURL(DiscordClient client, Action<Invite> callback = null)
        {
            client.REST.DoRequest($"/guilds/{id}/vanity-url", RequestMethod.GET, null, callback);
        }
        
        public void ListGuildEmojis(DiscordClient client, Action<List<Emoji>> callback = null)
        {
            client.REST.DoRequest($"/guilds/{id}/emojis", RequestMethod.GET, null, callback);
        }
        
        public void GetGuildEmoji(DiscordClient client, string emjoiId, Action<Emoji> callback = null)
        {
            client.REST.DoRequest($"/guilds/{id}/emojis/{emjoiId}", RequestMethod.GET, null, callback);
        }
        
        public void CreateGuildEmoji(DiscordClient client, EmojiCreate emoji, Action<Emoji> callback = null)
        {
            client.REST.DoRequest($"/guilds/{id}/emojis", RequestMethod.POST, emoji, callback);
        }
        
        public void UpdateGuildEmoji(DiscordClient client, string emojiId, EmojiUpdate emoji, Action<Emoji> callback = null)
        {
<<<<<<< HEAD
            client.REST.DoRequest($"/guilds/{id}/emojis/{emojiId}", RequestMethod.POST, emoji, callback);
=======
            client.REST.DoRequest($"/guilds/{id}/emojis/{emojiId}", RequestMethod.PATCH, emoji, callback);
>>>>>>> 47a02b35
        }
        
        public void DeleteGuildEmoji(DiscordClient client, string emojiId, Action callback = null)
        {
            client.REST.DoRequest($"/guilds/{id}/emojis/{emojiId}", RequestMethod.DELETE, null, callback);
        }

        public void Update(Guild updatedGuild)
        {
            if (updatedGuild.name != null)
                this.name = updatedGuild.name;
            if (updatedGuild.icon != null)
                this.icon = updatedGuild.icon;
            if (updatedGuild.IconHash != null)
                this.IconHash = updatedGuild.IconHash;
            if (updatedGuild.splash != null)
                this.splash = updatedGuild.splash;
            if (updatedGuild.discovery_splash != null)
                this.discovery_splash = updatedGuild.discovery_splash;
            if (updatedGuild.owner_id != null)
                this.owner_id = updatedGuild.owner_id;
            if (updatedGuild.region != null)
                this.region = updatedGuild.region;
            if (updatedGuild.afk_channel_id != null)
                this.afk_channel_id = updatedGuild.afk_channel_id;
            if (updatedGuild.afk_timeout != null)
                this.afk_timeout = updatedGuild.afk_timeout;
<<<<<<< HEAD
            if (updatedGuild.embed_enabled != null)
                this.embed_enabled = updatedGuild.embed_enabled;
            if (updatedGuild.embed_channel_id != null)
                this.embed_channel_id = updatedGuild.embed_channel_id;
=======
>>>>>>> 47a02b35
            if (updatedGuild.widget_enabled != null)
                this.widget_enabled = updatedGuild.widget_enabled;
            if (updatedGuild.widget_channel_id != null)
                this.widget_channel_id = updatedGuild.widget_channel_id;
            this.verification_level = updatedGuild.verification_level;
            this.default_message_notifications = updatedGuild.default_message_notifications;
            this.explicit_content_filter = updatedGuild.explicit_content_filter;
            if (updatedGuild.roles != null)
                this.roles = updatedGuild.roles;
            if (updatedGuild.emojis != null)
                this.emojis = updatedGuild.emojis;
            if (updatedGuild.features != null)
                this.features = updatedGuild.features;
            if (updatedGuild.mfa_level != null)
                this.mfa_level = updatedGuild.mfa_level;
            if (updatedGuild.application_id != null)
                this.application_id = updatedGuild.application_id;
            if (updatedGuild.system_channel_id != null)
                this.system_channel_id = updatedGuild.system_channel_id;
            this.SystemChannelFlags = updatedGuild.SystemChannelFlags;
            if (this.rules_channel_id != null)
                this.rules_channel_id = updatedGuild.rules_channel_id;
            if (updatedGuild.joined_at != null)
                this.joined_at = updatedGuild.joined_at;
            if (updatedGuild.large != null)
                this.large = updatedGuild.large;
            if (updatedGuild.unavailable != null)
                this.unavailable = updatedGuild.unavailable;
            if (updatedGuild.member_count != null)
                this.member_count = updatedGuild.member_count;
            if (updatedGuild.voice_states != null)
                this.voice_states = updatedGuild.voice_states;
            if (updatedGuild.members != null)
                this.members = updatedGuild.members;
            if (updatedGuild.channels != null)
                this.channels = updatedGuild.channels;
            if (updatedGuild.presences != null)
                this.presences = updatedGuild.presences;
            if (updatedGuild.max_presences != null)
                this.max_presences = updatedGuild.max_presences;
            if (updatedGuild.max_members != null)
                this.max_members = updatedGuild.max_members;
            if (updatedGuild.vanity_url_code != null)
                this.vanity_url_code = updatedGuild.vanity_url_code;
            if (updatedGuild.description != null)
                this.description = updatedGuild.description;
            if (updatedGuild.banner != null)
                this.banner = updatedGuild.banner;
            if (updatedGuild.premium_tier != null)
                this.premium_tier = updatedGuild.premium_tier;
            if (updatedGuild.premium_subscription_count != null)
                this.premium_subscription_count = updatedGuild.premium_subscription_count;
            if (updatedGuild.preferred_locale != null)
                this.preferred_locale = updatedGuild.preferred_locale;
            if (updatedGuild.public_updates_channel_id != null)
                this.public_updates_channel_id = updatedGuild.public_updates_channel_id;
            if (updatedGuild.MaxVideoChannelUsers != null)
                this.MaxVideoChannelUsers = updatedGuild.MaxVideoChannelUsers;
            if (updatedGuild.ApproximateMemberCount != null)
                this.ApproximateMemberCount = updatedGuild.ApproximateMemberCount;
            if (updatedGuild.ApproximatePresenceCount != null)
                this.ApproximatePresenceCount = updatedGuild.ApproximatePresenceCount;

        }
    }
}<|MERGE_RESOLUTION|>--- conflicted
+++ resolved
@@ -1,9 +1,5 @@
-<<<<<<< HEAD
-﻿using Newtonsoft.Json;
-=======
 ﻿using System.Linq;
 using Newtonsoft.Json;
->>>>>>> 47a02b35
 
 namespace Oxide.Ext.Discord.DiscordObjects
 {
@@ -15,13 +11,6 @@
     public class Guild : GuildCreate
     {
         public string id { get; set; }
-<<<<<<< HEAD
-
-        public string name { get; set; }
-
-        public string icon { get; set; }
-=======
->>>>>>> 47a02b35
         
         [JsonProperty("icon_Hash")]
         public string IconHash { get; set; }
@@ -36,34 +25,10 @@
 
         public string permissions { get; set; }
 
-<<<<<<< HEAD
-        public string region { get; set; }
-
-        public string afk_channel_id { get; set; }
-
-        public int? afk_timeout { get; set; }
-        
-        public bool? embed_enabled { get; set; }
-        
-        public string embed_channel_id { get; set; }
-        
         public bool? widget_enabled { get; set; }
 
         public string widget_channel_id { get; set; }
 
-        public GuildVerificationLevel verification_level { get; set; }
-
-        //TODO: Move to enum
-        public int default_message_notifications { get; set; }
-
-        //TODO: Move to enum
-        public int explicit_content_filter { get; set; }
-=======
-        public bool? widget_enabled { get; set; }
->>>>>>> 47a02b35
-
-        public string widget_channel_id { get; set; }
-
         public List<Emoji> emojis { get; set; }
 
         public List<string> features { get; set; }
@@ -72,13 +37,6 @@
 
         public string application_id { get; set; }
         
-<<<<<<< HEAD
-        public string system_channel_id { get; set; }
-=======
-        [JsonProperty("system_channel_flags")]
-        public SystemChannelFlags SystemChannelFlags { get; set; }
->>>>>>> 47a02b35
-
         [JsonProperty("system_channel_flags")]
         public SystemChannelFlags SystemChannelFlags { get; set; }
 
@@ -406,11 +364,7 @@
         
         public void UpdateGuildEmoji(DiscordClient client, string emojiId, EmojiUpdate emoji, Action<Emoji> callback = null)
         {
-<<<<<<< HEAD
-            client.REST.DoRequest($"/guilds/{id}/emojis/{emojiId}", RequestMethod.POST, emoji, callback);
-=======
             client.REST.DoRequest($"/guilds/{id}/emojis/{emojiId}", RequestMethod.PATCH, emoji, callback);
->>>>>>> 47a02b35
         }
         
         public void DeleteGuildEmoji(DiscordClient client, string emojiId, Action callback = null)
@@ -438,13 +392,6 @@
                 this.afk_channel_id = updatedGuild.afk_channel_id;
             if (updatedGuild.afk_timeout != null)
                 this.afk_timeout = updatedGuild.afk_timeout;
-<<<<<<< HEAD
-            if (updatedGuild.embed_enabled != null)
-                this.embed_enabled = updatedGuild.embed_enabled;
-            if (updatedGuild.embed_channel_id != null)
-                this.embed_channel_id = updatedGuild.embed_channel_id;
-=======
->>>>>>> 47a02b35
             if (updatedGuild.widget_enabled != null)
                 this.widget_enabled = updatedGuild.widget_enabled;
             if (updatedGuild.widget_channel_id != null)
